lockfileVersion: '6.0'

settings:
  autoInstallPeers: true
  excludeLinksFromLockfile: false

importers:

  .:
    dependencies:
      '@changesets/cli':
        specifier: ^2.26.2
        version: 2.26.2
    devDependencies:
      eslint:
        specifier: ^7.32.0
        version: 7.32.0
      eslint-config-custom:
        specifier: workspace:*
        version: link:packages/eslint-config-custom
      prettier:
        specifier: ^2.7.1
        version: 2.8.0
      prettier-plugin-tailwindcss:
        specifier: ^0.1.11
        version: 0.1.13(prettier@2.8.0)
      turbo:
        specifier: latest
        version: 1.10.13

  examples/next-openai:
    dependencies:
      '@copilotkit/backend':
        specifier: workspace:*
        version: link:../../packages/backend
      '@copilotkit/react-core':
        specifier: workspace:*
        version: link:../../packages/react-core
      '@copilotkit/react-textarea':
        specifier: workspace:*
        version: link:../../packages/react-textarea
      '@copilotkit/react-ui':
        specifier: workspace:*
        version: link:../../packages/react-ui
      '@copilotkit/shared':
        specifier: workspace:*
        version: link:../../packages/shared
      '@heroicons/react':
        specifier: ^2.0.18
        version: 2.0.18(react@18.2.0)
<<<<<<< HEAD
      easy-speech:
        specifier: ^2.3.1
        version: 2.3.1
=======
      '@langchain/core':
        specifier: ^0.1.18
        version: 0.1.18
      '@langchain/openai':
        specifier: ^0.0.13
        version: 0.0.13
>>>>>>> 72e846ff
      next:
        specifier: ^13.4.9
        version: 13.4.9(react-dom@18.2.0)(react@18.2.0)
      next-themes:
        specifier: ^0.2.1
        version: 0.2.1(next@13.4.9)(react-dom@18.2.0)(react@18.2.0)
      openai:
        specifier: ^4.19.0
        version: 4.19.0
      react:
        specifier: ^18.2.0
        version: 18.2.0
      react-dom:
        specifier: ^18.2.0
        version: 18.2.0(react@18.2.0)
    devDependencies:
      '@types/node':
        specifier: ^18.11.17
        version: 18.11.17
      '@types/react':
        specifier: ^18.2.5
        version: 18.2.5
      '@types/react-dom':
        specifier: ^18.2.4
        version: 18.2.4
      autoprefixer:
        specifier: ^10.4.13
        version: 10.4.13(postcss@8.4.20)
      eslint-config-custom:
        specifier: workspace:*
        version: link:../../packages/eslint-config-custom
      postcss:
        specifier: ^8.4.20
        version: 8.4.20
      tailwind-config:
        specifier: workspace:*
        version: link:../../packages/tailwind-config
      tailwindcss:
        specifier: ^3.2.4
        version: 3.2.4(postcss@8.4.20)
      tsconfig:
        specifier: workspace:*
        version: link:../../packages/tsconfig
      typescript:
        specifier: ^5.1.3
        version: 5.1.3

  examples/node:
    dependencies:
      '@copilotkit/backend':
        specifier: workspace:*
        version: link:../../packages/backend
      '@copilotkit/shared':
        specifier: workspace:*
        version: link:../../packages/shared
      openai:
        specifier: ^4.19.0
        version: 4.19.0
    devDependencies:
      '@types/node':
        specifier: ^18.11.17
        version: 18.17.15
      eslint-config-custom:
        specifier: workspace:*
        version: link:../../packages/eslint-config-custom
      tsconfig:
        specifier: workspace:*
        version: link:../../packages/tsconfig
      typescript:
        specifier: ^5.1.3
        version: 5.1.3

  packages/backend:
    dependencies:
      '@copilotkit/shared':
        specifier: workspace:*
        version: link:../shared
      '@langchain/core':
        specifier: ^0.1.18
        version: 0.1.18
      '@langchain/openai':
        specifier: ^0.0.13
        version: 0.0.13
      js-tiktoken:
        specifier: ^1.0.8
        version: 1.0.8
      langchain:
        specifier: ^0.1.9
        version: 0.1.9
      openai:
        specifier: ^4.19.0
        version: 4.19.0
    devDependencies:
      '@types/jest':
        specifier: ^29.5.4
        version: 29.5.4
      '@types/node':
        specifier: ^18.11.17
        version: 18.17.15
      eslint:
        specifier: ^7.32.0
        version: 7.32.0
      eslint-config-custom:
        specifier: workspace:*
        version: link:../eslint-config-custom
      jest:
        specifier: ^29.6.4
        version: 29.6.4(@types/node@18.17.15)
      ts-jest:
        specifier: ^29.1.1
        version: 29.1.1(@babel/core@7.22.17)(esbuild@0.17.19)(jest@29.6.4)(typescript@5.1.3)
      tsconfig:
        specifier: workspace:*
        version: link:../tsconfig
      tsup:
        specifier: ^6.7.0
        version: 6.7.0(typescript@5.1.3)
      typescript:
        specifier: ^5.1.3
        version: 5.1.3

  packages/eslint-config-custom:
    dependencies:
      eslint-config-next:
        specifier: ^13.4.1
        version: 13.4.1(eslint@7.32.0)(typescript@5.1.3)
      eslint-config-prettier:
        specifier: ^8.3.0
        version: 8.5.0(eslint@7.32.0)
      eslint-config-turbo:
        specifier: ^1.9.3
        version: 1.9.3(eslint@7.32.0)
      eslint-plugin-react:
        specifier: 7.28.0
        version: 7.28.0(eslint@7.32.0)

  packages/react-core:
    dependencies:
      '@copilotkit/shared':
        specifier: workspace:*
        version: link:../shared
      nanoid:
        specifier: ^4.0.2
        version: 4.0.2
    devDependencies:
      '@types/jest':
        specifier: ^29.5.4
        version: 29.5.4
      '@types/react':
        specifier: ^18.2.5
        version: 18.2.5
      eslint:
        specifier: ^7.32.0
        version: 7.32.0
      eslint-config-custom:
        specifier: workspace:*
        version: link:../eslint-config-custom
      jest:
        specifier: ^29.6.4
        version: 29.6.4(@types/node@18.17.15)
      react:
        specifier: ^18.2.0
        version: 18.2.0
      ts-jest:
        specifier: ^29.1.1
        version: 29.1.1(@babel/core@7.22.17)(esbuild@0.17.19)(jest@29.6.4)(typescript@5.1.3)
      tsconfig:
        specifier: workspace:*
        version: link:../tsconfig
      tsup:
        specifier: ^6.7.0
        version: 6.7.0(typescript@5.1.3)
      typescript:
        specifier: ^5.1.3
        version: 5.1.3

  packages/react-textarea:
    dependencies:
      '@copilotkit/react-core':
        specifier: workspace:*
        version: link:../react-core
      '@copilotkit/shared':
        specifier: workspace:*
        version: link:../shared
      '@emotion/css':
        specifier: ^11.11.2
        version: 11.11.2
      '@emotion/react':
        specifier: ^11.11.1
        version: 11.11.1(@types/react@18.2.5)(react@18.2.0)
      '@emotion/styled':
        specifier: ^11.11.0
        version: 11.11.0(@emotion/react@11.11.1)(@types/react@18.2.5)(react@18.2.0)
      '@mui/material':
        specifier: ^5.14.11
        version: 5.14.11(@emotion/react@11.11.1)(@emotion/styled@11.11.0)(@types/react@18.2.5)(react-dom@18.2.0)(react@18.2.0)
      '@radix-ui/react-dialog':
        specifier: ^1.0.4
        version: 1.0.4(@types/react-dom@18.2.4)(@types/react@18.2.5)(react-dom@18.2.0)(react@18.2.0)
      '@radix-ui/react-label':
        specifier: ^2.0.2
        version: 2.0.2(@types/react-dom@18.2.4)(@types/react@18.2.5)(react-dom@18.2.0)(react@18.2.0)
      '@radix-ui/react-separator':
        specifier: ^1.0.3
        version: 1.0.3(@types/react-dom@18.2.4)(@types/react@18.2.5)(react-dom@18.2.0)(react@18.2.0)
      '@radix-ui/react-slot':
        specifier: ^1.0.2
        version: 1.0.2(@types/react@18.2.5)(react@18.2.0)
      class-variance-authority:
        specifier: ^0.6.1
        version: 0.6.1
      clsx:
        specifier: ^1.2.1
        version: 1.2.1
      cmdk:
        specifier: ^0.2.0
        version: 0.2.0(@types/react@18.2.5)(react-dom@18.2.0)(react@18.2.0)
      lodash.merge:
        specifier: ^4.6.2
        version: 4.6.2
      lucide-react:
        specifier: ^0.274.0
        version: 0.274.0(react@18.2.0)
      material-icons:
        specifier: ^1.13.10
        version: 1.13.10
      nanoid:
        specifier: ^4.0.2
        version: 4.0.2
      react-dom:
        specifier: ^18.2.0
        version: 18.2.0(react@18.2.0)
      slate:
        specifier: ^0.94.1
        version: 0.94.1
      slate-history:
        specifier: ^0.93.0
        version: 0.93.0(slate@0.94.1)
      slate-react:
        specifier: ^0.98.1
        version: 0.98.1(react-dom@18.2.0)(react@18.2.0)(slate@0.94.1)
      tailwind-merge:
        specifier: ^1.13.2
        version: 1.13.2
    devDependencies:
      '@types/jest':
        specifier: ^29.5.4
        version: 29.5.4
      '@types/lodash.merge':
        specifier: ^4.6.7
        version: 4.6.7
      '@types/react':
        specifier: ^18.2.5
        version: 18.2.5
      '@types/react-dom':
        specifier: ^18.2.4
        version: 18.2.4
      '@types/react-syntax-highlighter':
        specifier: ^15.5.7
        version: 15.5.7
      eslint:
        specifier: ^7.32.0
        version: 7.32.0
      eslint-config-custom:
        specifier: workspace:*
        version: link:../eslint-config-custom
      jest:
        specifier: ^29.6.4
        version: 29.6.4(@types/node@18.17.15)
      postcss:
        specifier: ^8.4.20
        version: 8.4.20
      react:
        specifier: ^18.2.0
        version: 18.2.0
      tailwind-config:
        specifier: workspace:*
        version: link:../tailwind-config
      tailwindcss:
        specifier: ^3.3.0
        version: 3.3.0(postcss@8.4.20)
      ts-jest:
        specifier: ^29.1.1
        version: 29.1.1(@babel/core@7.22.17)(esbuild@0.17.19)(jest@29.6.4)(typescript@5.1.3)
      tsconfig:
        specifier: workspace:*
        version: link:../tsconfig
      tsup:
        specifier: ^6.7.0
        version: 6.7.0(postcss@8.4.20)(typescript@5.1.3)
      typescript:
        specifier: ^5.1.3
        version: 5.1.3

  packages/react-ui:
    dependencies:
      '@copilotkit/react-core':
        specifier: workspace:*
        version: link:../react-core
      '@copilotkit/shared':
        specifier: workspace:*
        version: link:../shared
      nanoid:
        specifier: ^4.0.2
        version: 4.0.2
      react-markdown:
        specifier: ^8.0.7
        version: 8.0.7(@types/react@18.2.5)(react@18.2.0)
      react-syntax-highlighter:
        specifier: ^15.5.0
        version: 15.5.0(react@18.2.0)
      remark-gfm:
        specifier: ^3.0.1
        version: 3.0.1
      remark-math:
        specifier: ^5.1.1
        version: 5.1.1
    devDependencies:
      '@types/jest':
        specifier: ^29.5.4
        version: 29.5.4
      '@types/react':
        specifier: ^18.2.5
        version: 18.2.5
      '@types/react-syntax-highlighter':
        specifier: ^15.5.7
        version: 15.5.7
      eslint:
        specifier: ^7.32.0
        version: 7.32.0
      eslint-config-custom:
        specifier: workspace:*
        version: link:../eslint-config-custom
      jest:
        specifier: ^29.6.4
        version: 29.6.4(@types/node@18.17.15)
      postcss:
        specifier: ^8.4.20
        version: 8.4.20
      react:
        specifier: ^18.2.0
        version: 18.2.0
      tailwind-config:
        specifier: workspace:*
        version: link:../tailwind-config
      tailwindcss:
        specifier: ^3.3.0
        version: 3.3.0(postcss@8.4.20)
      ts-jest:
        specifier: ^29.1.1
        version: 29.1.1(@babel/core@7.22.17)(esbuild@0.17.19)(jest@29.6.4)(typescript@5.1.3)
      tsconfig:
        specifier: workspace:*
        version: link:../tsconfig
      tsup:
        specifier: ^6.7.0
        version: 6.7.0(postcss@8.4.20)(typescript@5.1.3)
      typescript:
        specifier: ^5.1.3
        version: 5.1.3

  packages/shared:
    devDependencies:
      '@types/jest':
        specifier: ^29.5.4
        version: 29.5.4
      eslint:
        specifier: ^7.32.0
        version: 7.32.0
      eslint-config-custom:
        specifier: workspace:*
        version: link:../eslint-config-custom
      jest:
        specifier: ^29.6.4
        version: 29.6.4(@types/node@18.17.15)
      ts-jest:
        specifier: ^29.1.1
        version: 29.1.1(@babel/core@7.22.17)(esbuild@0.17.19)(jest@29.6.4)(typescript@5.1.3)
      tsconfig:
        specifier: workspace:*
        version: link:../tsconfig
      tsup:
        specifier: ^6.7.0
        version: 6.7.0(typescript@5.1.3)
      typescript:
        specifier: ^5.1.3
        version: 5.1.3

  packages/tailwind-config:
    devDependencies:
      tailwindcss:
        specifier: ^3.2.4
        version: 3.2.4(postcss@8.4.29)

  packages/tsconfig: {}

packages:

  /@ampproject/remapping@2.2.1:
    resolution: {integrity: sha512-lFMjJTrFL3j7L9yBxwYfCq2k6qqwHyzuUl/XBnif78PWTJYyL/dfowQHWE3sp6U6ZzqWiiIZnpTMO96zhkjwtg==}
    engines: {node: '>=6.0.0'}
    dependencies:
      '@jridgewell/gen-mapping': 0.3.3
      '@jridgewell/trace-mapping': 0.3.19
    dev: true

  /@anthropic-ai/sdk@0.9.1:
    resolution: {integrity: sha512-wa1meQ2WSfoY8Uor3EdrJq0jTiZJoKoSii2ZVWRY1oN4Tlr5s59pADg9T79FTbPe1/se5c3pBeZgJL63wmuoBA==}
    dependencies:
      '@types/node': 18.17.15
      '@types/node-fetch': 2.6.4
      abort-controller: 3.0.0
      agentkeepalive: 4.5.0
      digest-fetch: 1.3.0
      form-data-encoder: 1.7.2
      formdata-node: 4.4.1
      node-fetch: 2.7.0
      web-streams-polyfill: 3.2.1
    transitivePeerDependencies:
      - encoding
    dev: false

  /@babel/code-frame@7.12.11:
    resolution: {integrity: sha512-Zt1yodBx1UcyiePMSkWnU4hPqhwq7hGi2nFL1LeA3EUl+q2LQx16MISgJ0+z7dnmgvP9QtIleuETGOiOH1RcIw==}
    dependencies:
      '@babel/highlight': 7.22.13

  /@babel/code-frame@7.22.13:
    resolution: {integrity: sha512-XktuhWlJ5g+3TJXc5upd9Ks1HutSArik6jf2eAjYFyIOf4ej3RN+184cZbzDvbPnuTJIUhPKKJE3cIsYTiAT3w==}
    engines: {node: '>=6.9.0'}
    dependencies:
      '@babel/highlight': 7.22.13
      chalk: 2.4.2

  /@babel/compat-data@7.22.9:
    resolution: {integrity: sha512-5UamI7xkUcJ3i9qVDS+KFDEK8/7oJ55/sJMB1Ge7IEapr7KfdfV/HErR+koZwOfd+SgtFKOKRhRakdg++DcJpQ==}
    engines: {node: '>=6.9.0'}
    dev: true

  /@babel/core@7.22.17:
    resolution: {integrity: sha512-2EENLmhpwplDux5PSsZnSbnSkB3tZ6QTksgO25xwEL7pIDcNOMhF5v/s6RzwjMZzZzw9Ofc30gHv5ChCC8pifQ==}
    engines: {node: '>=6.9.0'}
    dependencies:
      '@ampproject/remapping': 2.2.1
      '@babel/code-frame': 7.22.13
      '@babel/generator': 7.22.15
      '@babel/helper-compilation-targets': 7.22.15
      '@babel/helper-module-transforms': 7.22.17(@babel/core@7.22.17)
      '@babel/helpers': 7.22.15
      '@babel/parser': 7.22.16
      '@babel/template': 7.22.15
      '@babel/traverse': 7.22.17
      '@babel/types': 7.22.17
      convert-source-map: 1.9.0
      debug: 4.3.4
      gensync: 1.0.0-beta.2
      json5: 2.2.3
      semver: 6.3.1
    transitivePeerDependencies:
      - supports-color
    dev: true

  /@babel/generator@7.22.15:
    resolution: {integrity: sha512-Zu9oWARBqeVOW0dZOjXc3JObrzuqothQ3y/n1kUtrjCoCPLkXUwMvOo/F/TCfoHMbWIFlWwpZtkZVb9ga4U2pA==}
    engines: {node: '>=6.9.0'}
    dependencies:
      '@babel/types': 7.22.17
      '@jridgewell/gen-mapping': 0.3.3
      '@jridgewell/trace-mapping': 0.3.19
      jsesc: 2.5.2
    dev: true

  /@babel/helper-compilation-targets@7.22.15:
    resolution: {integrity: sha512-y6EEzULok0Qvz8yyLkCvVX+02ic+By2UdOhylwUOvOn9dvYc9mKICJuuU1n1XBI02YWsNsnrY1kc6DVbjcXbtw==}
    engines: {node: '>=6.9.0'}
    dependencies:
      '@babel/compat-data': 7.22.9
      '@babel/helper-validator-option': 7.22.15
      browserslist: 4.21.10
      lru-cache: 5.1.1
      semver: 6.3.1
    dev: true

  /@babel/helper-environment-visitor@7.22.5:
    resolution: {integrity: sha512-XGmhECfVA/5sAt+H+xpSg0mfrHq6FzNr9Oxh7PSEBBRUb/mL7Kz3NICXb194rCqAEdxkhPT1a88teizAFyvk8Q==}
    engines: {node: '>=6.9.0'}
    dev: true

  /@babel/helper-function-name@7.22.5:
    resolution: {integrity: sha512-wtHSq6jMRE3uF2otvfuD3DIvVhOsSNshQl0Qrd7qC9oQJzHvOL4qQXlQn2916+CXGywIjpGuIkoyZRRxHPiNQQ==}
    engines: {node: '>=6.9.0'}
    dependencies:
      '@babel/template': 7.22.15
      '@babel/types': 7.22.17
    dev: true

  /@babel/helper-hoist-variables@7.22.5:
    resolution: {integrity: sha512-wGjk9QZVzvknA6yKIUURb8zY3grXCcOZt+/7Wcy8O2uctxhplmUPkOdlgoNhmdVee2c92JXbf1xpMtVNbfoxRw==}
    engines: {node: '>=6.9.0'}
    dependencies:
      '@babel/types': 7.22.17
    dev: true

  /@babel/helper-module-imports@7.22.15:
    resolution: {integrity: sha512-0pYVBnDKZO2fnSPCrgM/6WMc7eS20Fbok+0r88fp+YtWVLZrp4CkafFGIp+W0VKw4a22sgebPT99y+FDNMdP4w==}
    engines: {node: '>=6.9.0'}
    dependencies:
      '@babel/types': 7.22.17

  /@babel/helper-module-transforms@7.22.17(@babel/core@7.22.17):
    resolution: {integrity: sha512-XouDDhQESrLHTpnBtCKExJdyY4gJCdrvH2Pyv8r8kovX2U8G0dRUOT45T9XlbLtuu9CLXP15eusnkprhoPV5iQ==}
    engines: {node: '>=6.9.0'}
    peerDependencies:
      '@babel/core': ^7.0.0
    dependencies:
      '@babel/core': 7.22.17
      '@babel/helper-environment-visitor': 7.22.5
      '@babel/helper-module-imports': 7.22.15
      '@babel/helper-simple-access': 7.22.5
      '@babel/helper-split-export-declaration': 7.22.6
      '@babel/helper-validator-identifier': 7.22.15
    dev: true

  /@babel/helper-plugin-utils@7.22.5:
    resolution: {integrity: sha512-uLls06UVKgFG9QD4OeFYLEGteMIAa5kpTPcFL28yuCIIzsf6ZyKZMllKVOCZFhiZ5ptnwX4mtKdWCBE/uT4amg==}
    engines: {node: '>=6.9.0'}
    dev: true

  /@babel/helper-simple-access@7.22.5:
    resolution: {integrity: sha512-n0H99E/K+Bika3++WNL17POvo4rKWZ7lZEp1Q+fStVbUi8nxPQEBOlTmCOxW/0JsS56SKKQ+ojAe2pHKJHN35w==}
    engines: {node: '>=6.9.0'}
    dependencies:
      '@babel/types': 7.22.17
    dev: true

  /@babel/helper-split-export-declaration@7.22.6:
    resolution: {integrity: sha512-AsUnxuLhRYsisFiaJwvp1QF+I3KjD5FOxut14q/GzovUe6orHLesW2C7d754kRm53h5gqrz6sFl6sxc4BVtE/g==}
    engines: {node: '>=6.9.0'}
    dependencies:
      '@babel/types': 7.22.17
    dev: true

  /@babel/helper-string-parser@7.22.5:
    resolution: {integrity: sha512-mM4COjgZox8U+JcXQwPijIZLElkgEpO5rsERVDJTc2qfCDfERyob6k5WegS14SX18IIjv+XD+GrqNumY5JRCDw==}
    engines: {node: '>=6.9.0'}

  /@babel/helper-validator-identifier@7.22.15:
    resolution: {integrity: sha512-4E/F9IIEi8WR94324mbDUMo074YTheJmd7eZF5vITTeYchqAi6sYXRLHUVsmkdmY4QjfKTcB2jB7dVP3NaBElQ==}
    engines: {node: '>=6.9.0'}

  /@babel/helper-validator-option@7.22.15:
    resolution: {integrity: sha512-bMn7RmyFjY/mdECUbgn9eoSY4vqvacUnS9i9vGAGttgFWesO6B4CYWA7XlpbWgBt71iv/hfbPlynohStqnu5hA==}
    engines: {node: '>=6.9.0'}
    dev: true

  /@babel/helpers@7.22.15:
    resolution: {integrity: sha512-7pAjK0aSdxOwR+CcYAqgWOGy5dcfvzsTIfFTb2odQqW47MDfv14UaJDY6eng8ylM2EaeKXdxaSWESbkmaQHTmw==}
    engines: {node: '>=6.9.0'}
    dependencies:
      '@babel/template': 7.22.15
      '@babel/traverse': 7.22.17
      '@babel/types': 7.22.17
    transitivePeerDependencies:
      - supports-color
    dev: true

  /@babel/highlight@7.22.13:
    resolution: {integrity: sha512-C/BaXcnnvBCmHTpz/VGZ8jgtE2aYlW4hxDhseJAWZb7gqGM/qtCK6iZUb0TyKFf7BOUsBH7Q7fkRsDRhg1XklQ==}
    engines: {node: '>=6.9.0'}
    dependencies:
      '@babel/helper-validator-identifier': 7.22.15
      chalk: 2.4.2
      js-tokens: 4.0.0

  /@babel/parser@7.22.16:
    resolution: {integrity: sha512-+gPfKv8UWeKKeJTUxe59+OobVcrYHETCsORl61EmSkmgymguYk/X5bp7GuUIXaFsc6y++v8ZxPsLSSuujqDphA==}
    engines: {node: '>=6.0.0'}
    hasBin: true
    dependencies:
      '@babel/types': 7.22.17
    dev: true

  /@babel/plugin-syntax-async-generators@7.8.4(@babel/core@7.22.17):
    resolution: {integrity: sha512-tycmZxkGfZaxhMRbXlPXuVFpdWlXpir2W4AMhSJgRKzk/eDlIXOhb2LHWoLpDF7TEHylV5zNhykX6KAgHJmTNw==}
    peerDependencies:
      '@babel/core': ^7.0.0-0
    dependencies:
      '@babel/core': 7.22.17
      '@babel/helper-plugin-utils': 7.22.5
    dev: true

  /@babel/plugin-syntax-bigint@7.8.3(@babel/core@7.22.17):
    resolution: {integrity: sha512-wnTnFlG+YxQm3vDxpGE57Pj0srRU4sHE/mDkt1qv2YJJSeUAec2ma4WLUnUPeKjyrfntVwe/N6dCXpU+zL3Npg==}
    peerDependencies:
      '@babel/core': ^7.0.0-0
    dependencies:
      '@babel/core': 7.22.17
      '@babel/helper-plugin-utils': 7.22.5
    dev: true

  /@babel/plugin-syntax-class-properties@7.12.13(@babel/core@7.22.17):
    resolution: {integrity: sha512-fm4idjKla0YahUNgFNLCB0qySdsoPiZP3iQE3rky0mBUtMZ23yDJ9SJdg6dXTSDnulOVqiF3Hgr9nbXvXTQZYA==}
    peerDependencies:
      '@babel/core': ^7.0.0-0
    dependencies:
      '@babel/core': 7.22.17
      '@babel/helper-plugin-utils': 7.22.5
    dev: true

  /@babel/plugin-syntax-import-meta@7.10.4(@babel/core@7.22.17):
    resolution: {integrity: sha512-Yqfm+XDx0+Prh3VSeEQCPU81yC+JWZ2pDPFSS4ZdpfZhp4MkFMaDC1UqseovEKwSUpnIL7+vK+Clp7bfh0iD7g==}
    peerDependencies:
      '@babel/core': ^7.0.0-0
    dependencies:
      '@babel/core': 7.22.17
      '@babel/helper-plugin-utils': 7.22.5
    dev: true

  /@babel/plugin-syntax-json-strings@7.8.3(@babel/core@7.22.17):
    resolution: {integrity: sha512-lY6kdGpWHvjoe2vk4WrAapEuBR69EMxZl+RoGRhrFGNYVK8mOPAW8VfbT/ZgrFbXlDNiiaxQnAtgVCZ6jv30EA==}
    peerDependencies:
      '@babel/core': ^7.0.0-0
    dependencies:
      '@babel/core': 7.22.17
      '@babel/helper-plugin-utils': 7.22.5
    dev: true

  /@babel/plugin-syntax-jsx@7.22.5(@babel/core@7.22.17):
    resolution: {integrity: sha512-gvyP4hZrgrs/wWMaocvxZ44Hw0b3W8Pe+cMxc8V1ULQ07oh8VNbIRaoD1LRZVTvD+0nieDKjfgKg89sD7rrKrg==}
    engines: {node: '>=6.9.0'}
    peerDependencies:
      '@babel/core': ^7.0.0-0
    dependencies:
      '@babel/core': 7.22.17
      '@babel/helper-plugin-utils': 7.22.5
    dev: true

  /@babel/plugin-syntax-logical-assignment-operators@7.10.4(@babel/core@7.22.17):
    resolution: {integrity: sha512-d8waShlpFDinQ5MtvGU9xDAOzKH47+FFoney2baFIoMr952hKOLp1HR7VszoZvOsV/4+RRszNY7D17ba0te0ig==}
    peerDependencies:
      '@babel/core': ^7.0.0-0
    dependencies:
      '@babel/core': 7.22.17
      '@babel/helper-plugin-utils': 7.22.5
    dev: true

  /@babel/plugin-syntax-nullish-coalescing-operator@7.8.3(@babel/core@7.22.17):
    resolution: {integrity: sha512-aSff4zPII1u2QD7y+F8oDsz19ew4IGEJg9SVW+bqwpwtfFleiQDMdzA/R+UlWDzfnHFCxxleFT0PMIrR36XLNQ==}
    peerDependencies:
      '@babel/core': ^7.0.0-0
    dependencies:
      '@babel/core': 7.22.17
      '@babel/helper-plugin-utils': 7.22.5
    dev: true

  /@babel/plugin-syntax-numeric-separator@7.10.4(@babel/core@7.22.17):
    resolution: {integrity: sha512-9H6YdfkcK/uOnY/K7/aA2xpzaAgkQn37yzWUMRK7OaPOqOpGS1+n0H5hxT9AUw9EsSjPW8SVyMJwYRtWs3X3ug==}
    peerDependencies:
      '@babel/core': ^7.0.0-0
    dependencies:
      '@babel/core': 7.22.17
      '@babel/helper-plugin-utils': 7.22.5
    dev: true

  /@babel/plugin-syntax-object-rest-spread@7.8.3(@babel/core@7.22.17):
    resolution: {integrity: sha512-XoqMijGZb9y3y2XskN+P1wUGiVwWZ5JmoDRwx5+3GmEplNyVM2s2Dg8ILFQm8rWM48orGy5YpI5Bl8U1y7ydlA==}
    peerDependencies:
      '@babel/core': ^7.0.0-0
    dependencies:
      '@babel/core': 7.22.17
      '@babel/helper-plugin-utils': 7.22.5
    dev: true

  /@babel/plugin-syntax-optional-catch-binding@7.8.3(@babel/core@7.22.17):
    resolution: {integrity: sha512-6VPD0Pc1lpTqw0aKoeRTMiB+kWhAoT24PA+ksWSBrFtl5SIRVpZlwN3NNPQjehA2E/91FV3RjLWoVTglWcSV3Q==}
    peerDependencies:
      '@babel/core': ^7.0.0-0
    dependencies:
      '@babel/core': 7.22.17
      '@babel/helper-plugin-utils': 7.22.5
    dev: true

  /@babel/plugin-syntax-optional-chaining@7.8.3(@babel/core@7.22.17):
    resolution: {integrity: sha512-KoK9ErH1MBlCPxV0VANkXW2/dw4vlbGDrFgz8bmUsBGYkFRcbRwMh6cIJubdPrkxRwuGdtCk0v/wPTKbQgBjkg==}
    peerDependencies:
      '@babel/core': ^7.0.0-0
    dependencies:
      '@babel/core': 7.22.17
      '@babel/helper-plugin-utils': 7.22.5
    dev: true

  /@babel/plugin-syntax-top-level-await@7.14.5(@babel/core@7.22.17):
    resolution: {integrity: sha512-hx++upLv5U1rgYfwe1xBQUhRmU41NEvpUvrp8jkrSCdvGSnM5/qdRMtylJ6PG5OFkBaHkbTAKTnd3/YyESRHFw==}
    engines: {node: '>=6.9.0'}
    peerDependencies:
      '@babel/core': ^7.0.0-0
    dependencies:
      '@babel/core': 7.22.17
      '@babel/helper-plugin-utils': 7.22.5
    dev: true

  /@babel/plugin-syntax-typescript@7.22.5(@babel/core@7.22.17):
    resolution: {integrity: sha512-1mS2o03i7t1c6VzH6fdQ3OA8tcEIxwG18zIPRp+UY1Ihv6W+XZzBCVxExF9upussPXJ0xE9XRHwMoNs1ep/nRQ==}
    engines: {node: '>=6.9.0'}
    peerDependencies:
      '@babel/core': ^7.0.0-0
    dependencies:
      '@babel/core': 7.22.17
      '@babel/helper-plugin-utils': 7.22.5
    dev: true

  /@babel/runtime-corejs3@7.20.1:
    resolution: {integrity: sha512-CGulbEDcg/ND1Im7fUNRZdGXmX2MTWVVZacQi/6DiKE5HNwZ3aVTm5PV4lO8HHz0B2h8WQyvKKjbX5XgTtydsg==}
    engines: {node: '>=6.9.0'}
    dependencies:
      core-js-pure: 3.26.1
      regenerator-runtime: 0.13.11
    dev: false

  /@babel/runtime@7.20.1:
    resolution: {integrity: sha512-mrzLkl6U9YLF8qpqI7TB82PESyEGjm/0Ly91jG575eVxMMlb8fYfOXFZIJ8XfLrJZQbm7dlKry2bJmXBUEkdFg==}
    engines: {node: '>=6.9.0'}
    dependencies:
      regenerator-runtime: 0.13.11
    dev: false

  /@babel/runtime@7.23.1:
    resolution: {integrity: sha512-hC2v6p8ZSI/W0HUzh3V8C5g+NwSKzKPtJwSpTjwl0o297GP9+ZLQSkdvHz46CM3LqyoXxq+5G9komY+eSqSO0g==}
    engines: {node: '>=6.9.0'}
    dependencies:
      regenerator-runtime: 0.14.0
    dev: false

  /@babel/template@7.22.15:
    resolution: {integrity: sha512-QPErUVm4uyJa60rkI73qneDacvdvzxshT3kksGqlGWYdOTIUOwJ7RDUL8sGqslY1uXWSL6xMFKEXDS3ox2uF0w==}
    engines: {node: '>=6.9.0'}
    dependencies:
      '@babel/code-frame': 7.22.13
      '@babel/parser': 7.22.16
      '@babel/types': 7.22.17
    dev: true

  /@babel/traverse@7.22.17:
    resolution: {integrity: sha512-xK4Uwm0JnAMvxYZxOVecss85WxTEIbTa7bnGyf/+EgCL5Zt3U7htUpEOWv9detPlamGKuRzCqw74xVglDWpPdg==}
    engines: {node: '>=6.9.0'}
    dependencies:
      '@babel/code-frame': 7.22.13
      '@babel/generator': 7.22.15
      '@babel/helper-environment-visitor': 7.22.5
      '@babel/helper-function-name': 7.22.5
      '@babel/helper-hoist-variables': 7.22.5
      '@babel/helper-split-export-declaration': 7.22.6
      '@babel/parser': 7.22.16
      '@babel/types': 7.22.17
      debug: 4.3.4
      globals: 11.12.0
    transitivePeerDependencies:
      - supports-color
    dev: true

  /@babel/types@7.22.17:
    resolution: {integrity: sha512-YSQPHLFtQNE5xN9tHuZnzu8vPr61wVTBZdfv1meex1NBosa4iT05k/Jw06ddJugi4bk7The/oSwQGFcksmEJQg==}
    engines: {node: '>=6.9.0'}
    dependencies:
      '@babel/helper-string-parser': 7.22.5
      '@babel/helper-validator-identifier': 7.22.15
      to-fast-properties: 2.0.0

  /@bcoe/v8-coverage@0.2.3:
    resolution: {integrity: sha512-0hYQ8SB4Db5zvZB4axdMHGwEaQjkZzFjQiN9LVYvIFB2nSUHW9tYpxWriPrWDASIxiaXax83REcLxuSdnGPZtw==}
    dev: true

  /@changesets/apply-release-plan@6.1.4:
    resolution: {integrity: sha512-FMpKF1fRlJyCZVYHr3CbinpZZ+6MwvOtWUuO8uo+svcATEoc1zRDcj23pAurJ2TZ/uVz1wFHH6K3NlACy0PLew==}
    dependencies:
      '@babel/runtime': 7.23.1
      '@changesets/config': 2.3.1
      '@changesets/get-version-range-type': 0.3.2
      '@changesets/git': 2.0.0
      '@changesets/types': 5.2.1
      '@manypkg/get-packages': 1.1.3
      detect-indent: 6.1.0
      fs-extra: 7.0.1
      lodash.startcase: 4.4.0
      outdent: 0.5.0
      prettier: 2.8.0
      resolve-from: 5.0.0
      semver: 7.5.4
    dev: false

  /@changesets/assemble-release-plan@5.2.4:
    resolution: {integrity: sha512-xJkWX+1/CUaOUWTguXEbCDTyWJFECEhmdtbkjhn5GVBGxdP/JwaHBIU9sW3FR6gD07UwZ7ovpiPclQZs+j+mvg==}
    dependencies:
      '@babel/runtime': 7.23.1
      '@changesets/errors': 0.1.4
      '@changesets/get-dependents-graph': 1.3.6
      '@changesets/types': 5.2.1
      '@manypkg/get-packages': 1.1.3
      semver: 7.5.4
    dev: false

  /@changesets/changelog-git@0.1.14:
    resolution: {integrity: sha512-+vRfnKtXVWsDDxGctOfzJsPhaCdXRYoe+KyWYoq5X/GqoISREiat0l3L8B0a453B2B4dfHGcZaGyowHbp9BSaA==}
    dependencies:
      '@changesets/types': 5.2.1
    dev: false

  /@changesets/cli@2.26.2:
    resolution: {integrity: sha512-dnWrJTmRR8bCHikJHl9b9HW3gXACCehz4OasrXpMp7sx97ECuBGGNjJhjPhdZNCvMy9mn4BWdplI323IbqsRig==}
    hasBin: true
    dependencies:
      '@babel/runtime': 7.20.1
      '@changesets/apply-release-plan': 6.1.4
      '@changesets/assemble-release-plan': 5.2.4
      '@changesets/changelog-git': 0.1.14
      '@changesets/config': 2.3.1
      '@changesets/errors': 0.1.4
      '@changesets/get-dependents-graph': 1.3.6
      '@changesets/get-release-plan': 3.0.17
      '@changesets/git': 2.0.0
      '@changesets/logger': 0.0.5
      '@changesets/pre': 1.0.14
      '@changesets/read': 0.5.9
      '@changesets/types': 5.2.1
      '@changesets/write': 0.2.3
      '@manypkg/get-packages': 1.1.3
      '@types/is-ci': 3.0.0
      '@types/semver': 7.5.0
      ansi-colors: 4.1.3
      chalk: 2.4.2
      enquirer: 2.3.6
      external-editor: 3.1.0
      fs-extra: 7.0.1
      human-id: 1.0.2
      is-ci: 3.0.1
      meow: 6.1.1
      outdent: 0.5.0
      p-limit: 2.3.0
      preferred-pm: 3.0.3
      resolve-from: 5.0.0
      semver: 7.5.4
      spawndamnit: 2.0.0
      term-size: 2.2.1
      tty-table: 4.2.1
    dev: false

  /@changesets/config@2.3.1:
    resolution: {integrity: sha512-PQXaJl82CfIXddUOppj4zWu+987GCw2M+eQcOepxN5s+kvnsZOwjEJO3DH9eVy+OP6Pg/KFEWdsECFEYTtbg6w==}
    dependencies:
      '@changesets/errors': 0.1.4
      '@changesets/get-dependents-graph': 1.3.6
      '@changesets/logger': 0.0.5
      '@changesets/types': 5.2.1
      '@manypkg/get-packages': 1.1.3
      fs-extra: 7.0.1
      micromatch: 4.0.5
    dev: false

  /@changesets/errors@0.1.4:
    resolution: {integrity: sha512-HAcqPF7snsUJ/QzkWoKfRfXushHTu+K5KZLJWPb34s4eCZShIf8BFO3fwq6KU8+G7L5KdtN2BzQAXOSXEyiY9Q==}
    dependencies:
      extendable-error: 0.1.7
    dev: false

  /@changesets/get-dependents-graph@1.3.6:
    resolution: {integrity: sha512-Q/sLgBANmkvUm09GgRsAvEtY3p1/5OCzgBE5vX3vgb5CvW0j7CEljocx5oPXeQSNph6FXulJlXV3Re/v3K3P3Q==}
    dependencies:
      '@changesets/types': 5.2.1
      '@manypkg/get-packages': 1.1.3
      chalk: 2.4.2
      fs-extra: 7.0.1
      semver: 7.5.4
    dev: false

  /@changesets/get-release-plan@3.0.17:
    resolution: {integrity: sha512-6IwKTubNEgoOZwDontYc2x2cWXfr6IKxP3IhKeK+WjyD6y3M4Gl/jdQvBw+m/5zWILSOCAaGLu2ZF6Q+WiPniw==}
    dependencies:
      '@babel/runtime': 7.23.1
      '@changesets/assemble-release-plan': 5.2.4
      '@changesets/config': 2.3.1
      '@changesets/pre': 1.0.14
      '@changesets/read': 0.5.9
      '@changesets/types': 5.2.1
      '@manypkg/get-packages': 1.1.3
    dev: false

  /@changesets/get-version-range-type@0.3.2:
    resolution: {integrity: sha512-SVqwYs5pULYjYT4op21F2pVbcrca4qA/bAA3FmFXKMN7Y+HcO8sbZUTx3TAy2VXulP2FACd1aC7f2nTuqSPbqg==}
    dev: false

  /@changesets/git@2.0.0:
    resolution: {integrity: sha512-enUVEWbiqUTxqSnmesyJGWfzd51PY4H7mH9yUw0hPVpZBJ6tQZFMU3F3mT/t9OJ/GjyiM4770i+sehAn6ymx6A==}
    dependencies:
      '@babel/runtime': 7.23.1
      '@changesets/errors': 0.1.4
      '@changesets/types': 5.2.1
      '@manypkg/get-packages': 1.1.3
      is-subdir: 1.2.0
      micromatch: 4.0.5
      spawndamnit: 2.0.0
    dev: false

  /@changesets/logger@0.0.5:
    resolution: {integrity: sha512-gJyZHomu8nASHpaANzc6bkQMO9gU/ib20lqew1rVx753FOxffnCrJlGIeQVxNWCqM+o6OOleCo/ivL8UAO5iFw==}
    dependencies:
      chalk: 2.4.2
    dev: false

  /@changesets/parse@0.3.16:
    resolution: {integrity: sha512-127JKNd167ayAuBjUggZBkmDS5fIKsthnr9jr6bdnuUljroiERW7FBTDNnNVyJ4l69PzR57pk6mXQdtJyBCJKg==}
    dependencies:
      '@changesets/types': 5.2.1
      js-yaml: 3.14.1
    dev: false

  /@changesets/pre@1.0.14:
    resolution: {integrity: sha512-dTsHmxQWEQekHYHbg+M1mDVYFvegDh9j/kySNuDKdylwfMEevTeDouR7IfHNyVodxZXu17sXoJuf2D0vi55FHQ==}
    dependencies:
      '@babel/runtime': 7.23.1
      '@changesets/errors': 0.1.4
      '@changesets/types': 5.2.1
      '@manypkg/get-packages': 1.1.3
      fs-extra: 7.0.1
    dev: false

  /@changesets/read@0.5.9:
    resolution: {integrity: sha512-T8BJ6JS6j1gfO1HFq50kU3qawYxa4NTbI/ASNVVCBTsKquy2HYwM9r7ZnzkiMe8IEObAJtUVGSrePCOxAK2haQ==}
    dependencies:
      '@babel/runtime': 7.23.1
      '@changesets/git': 2.0.0
      '@changesets/logger': 0.0.5
      '@changesets/parse': 0.3.16
      '@changesets/types': 5.2.1
      chalk: 2.4.2
      fs-extra: 7.0.1
      p-filter: 2.1.0
    dev: false

  /@changesets/types@4.1.0:
    resolution: {integrity: sha512-LDQvVDv5Kb50ny2s25Fhm3d9QSZimsoUGBsUioj6MC3qbMUCuC8GPIvk/M6IvXx3lYhAs0lwWUQLb+VIEUCECw==}
    dev: false

  /@changesets/types@5.2.1:
    resolution: {integrity: sha512-myLfHbVOqaq9UtUKqR/nZA/OY7xFjQMdfgfqeZIBK4d0hA6pgxArvdv8M+6NUzzBsjWLOtvApv8YHr4qM+Kpfg==}
    dev: false

  /@changesets/write@0.2.3:
    resolution: {integrity: sha512-Dbamr7AIMvslKnNYsLFafaVORx4H0pvCA2MHqgtNCySMe1blImEyAEOzDmcgKAkgz4+uwoLz7demIrX+JBr/Xw==}
    dependencies:
      '@babel/runtime': 7.23.1
      '@changesets/types': 5.2.1
      fs-extra: 7.0.1
      human-id: 1.0.2
      prettier: 2.8.0
    dev: false

  /@emotion/babel-plugin@11.11.0:
    resolution: {integrity: sha512-m4HEDZleaaCH+XgDDsPF15Ht6wTLsgDTeR3WYj9Q/k76JtWhrJjcP4+/XlG8LGT/Rol9qUfOIztXeA84ATpqPQ==}
    dependencies:
      '@babel/helper-module-imports': 7.22.15
      '@babel/runtime': 7.23.1
      '@emotion/hash': 0.9.1
      '@emotion/memoize': 0.8.1
      '@emotion/serialize': 1.1.2
      babel-plugin-macros: 3.1.0
      convert-source-map: 1.9.0
      escape-string-regexp: 4.0.0
      find-root: 1.1.0
      source-map: 0.5.7
      stylis: 4.2.0
    dev: false

  /@emotion/cache@11.11.0:
    resolution: {integrity: sha512-P34z9ssTCBi3e9EI1ZsWpNHcfY1r09ZO0rZbRO2ob3ZQMnFI35jB536qoXbkdesr5EUhYi22anuEJuyxifaqAQ==}
    dependencies:
      '@emotion/memoize': 0.8.1
      '@emotion/sheet': 1.2.2
      '@emotion/utils': 1.2.1
      '@emotion/weak-memoize': 0.3.1
      stylis: 4.2.0
    dev: false

  /@emotion/css@11.11.2:
    resolution: {integrity: sha512-VJxe1ucoMYMS7DkiMdC2T7PWNbrEI0a39YRiyDvK2qq4lXwjRbVP/z4lpG+odCsRzadlR+1ywwrTzhdm5HNdew==}
    dependencies:
      '@emotion/babel-plugin': 11.11.0
      '@emotion/cache': 11.11.0
      '@emotion/serialize': 1.1.2
      '@emotion/sheet': 1.2.2
      '@emotion/utils': 1.2.1
    dev: false

  /@emotion/hash@0.9.1:
    resolution: {integrity: sha512-gJB6HLm5rYwSLI6PQa+X1t5CFGrv1J1TWG+sOyMCeKz2ojaj6Fnl/rZEspogG+cvqbt4AE/2eIyD2QfLKTBNlQ==}
    dev: false

  /@emotion/is-prop-valid@1.2.1:
    resolution: {integrity: sha512-61Mf7Ufx4aDxx1xlDeOm8aFFigGHE4z+0sKCa+IHCeZKiyP9RLD0Mmx7m8b9/Cf37f7NAvQOOJAbQQGVr5uERw==}
    dependencies:
      '@emotion/memoize': 0.8.1
    dev: false

  /@emotion/memoize@0.8.1:
    resolution: {integrity: sha512-W2P2c/VRW1/1tLox0mVUalvnWXxavmv/Oum2aPsRcoDJuob75FC3Y8FbpfLwUegRcxINtGUMPq0tFCvYNTBXNA==}
    dev: false

  /@emotion/react@11.11.1(@types/react@18.2.5)(react@18.2.0):
    resolution: {integrity: sha512-5mlW1DquU5HaxjLkfkGN1GA/fvVGdyHURRiX/0FHl2cfIfRxSOfmxEH5YS43edp0OldZrZ+dkBKbngxcNCdZvA==}
    peerDependencies:
      '@types/react': '*'
      react: '>=16.8.0'
    peerDependenciesMeta:
      '@types/react':
        optional: true
    dependencies:
      '@babel/runtime': 7.23.1
      '@emotion/babel-plugin': 11.11.0
      '@emotion/cache': 11.11.0
      '@emotion/serialize': 1.1.2
      '@emotion/use-insertion-effect-with-fallbacks': 1.0.1(react@18.2.0)
      '@emotion/utils': 1.2.1
      '@emotion/weak-memoize': 0.3.1
      '@types/react': 18.2.5
      hoist-non-react-statics: 3.3.2
      react: 18.2.0
    dev: false

  /@emotion/serialize@1.1.2:
    resolution: {integrity: sha512-zR6a/fkFP4EAcCMQtLOhIgpprZOwNmCldtpaISpvz348+DP4Mz8ZoKaGGCQpbzepNIUWbq4w6hNZkwDyKoS+HA==}
    dependencies:
      '@emotion/hash': 0.9.1
      '@emotion/memoize': 0.8.1
      '@emotion/unitless': 0.8.1
      '@emotion/utils': 1.2.1
      csstype: 3.1.2
    dev: false

  /@emotion/sheet@1.2.2:
    resolution: {integrity: sha512-0QBtGvaqtWi+nx6doRwDdBIzhNdZrXUppvTM4dtZZWEGTXL/XE/yJxLMGlDT1Gt+UHH5IX1n+jkXyytE/av7OA==}
    dev: false

  /@emotion/styled@11.11.0(@emotion/react@11.11.1)(@types/react@18.2.5)(react@18.2.0):
    resolution: {integrity: sha512-hM5Nnvu9P3midq5aaXj4I+lnSfNi7Pmd4EWk1fOZ3pxookaQTNew6bp4JaCBYM4HVFZF9g7UjJmsUmC2JlxOng==}
    peerDependencies:
      '@emotion/react': ^11.0.0-rc.0
      '@types/react': '*'
      react: '>=16.8.0'
    peerDependenciesMeta:
      '@types/react':
        optional: true
    dependencies:
      '@babel/runtime': 7.23.1
      '@emotion/babel-plugin': 11.11.0
      '@emotion/is-prop-valid': 1.2.1
      '@emotion/react': 11.11.1(@types/react@18.2.5)(react@18.2.0)
      '@emotion/serialize': 1.1.2
      '@emotion/use-insertion-effect-with-fallbacks': 1.0.1(react@18.2.0)
      '@emotion/utils': 1.2.1
      '@types/react': 18.2.5
      react: 18.2.0
    dev: false

  /@emotion/unitless@0.8.1:
    resolution: {integrity: sha512-KOEGMu6dmJZtpadb476IsZBclKvILjopjUii3V+7MnXIQCYh8W3NgNcgwo21n9LXZX6EDIKvqfjYxXebDwxKmQ==}
    dev: false

  /@emotion/use-insertion-effect-with-fallbacks@1.0.1(react@18.2.0):
    resolution: {integrity: sha512-jT/qyKZ9rzLErtrjGgdkMBn2OP8wl0G3sQlBb3YPryvKHsjvINUhVaPFfP+fpBcOkmrVOVEEHQFJ7nbj2TH2gw==}
    peerDependencies:
      react: '>=16.8.0'
    dependencies:
      react: 18.2.0
    dev: false

  /@emotion/utils@1.2.1:
    resolution: {integrity: sha512-Y2tGf3I+XVnajdItskUCn6LX+VUDmP6lTL4fcqsXAv43dnlbZiuW4MWQW38rW/BVWSE7Q/7+XQocmpnRYILUmg==}
    dev: false

  /@emotion/weak-memoize@0.3.1:
    resolution: {integrity: sha512-EsBwpc7hBUJWAsNPBmJy4hxWx12v6bshQsldrVmjxJoc3isbxhOrF2IcCpaXxfvq03NwkI7sbsOLXbYuqF/8Ww==}
    dev: false

  /@esbuild/android-arm64@0.17.19:
    resolution: {integrity: sha512-KBMWvEZooR7+kzY0BtbTQn0OAYY7CsiydT63pVEaPtVYF0hXbUaOyZog37DKxK7NF3XacBJOpYT4adIJh+avxA==}
    engines: {node: '>=12'}
    cpu: [arm64]
    os: [android]
    requiresBuild: true
    dev: true
    optional: true

  /@esbuild/android-arm@0.17.19:
    resolution: {integrity: sha512-rIKddzqhmav7MSmoFCmDIb6e2W57geRsM94gV2l38fzhXMwq7hZoClug9USI2pFRGL06f4IOPHHpFNOkWieR8A==}
    engines: {node: '>=12'}
    cpu: [arm]
    os: [android]
    requiresBuild: true
    dev: true
    optional: true

  /@esbuild/android-x64@0.17.19:
    resolution: {integrity: sha512-uUTTc4xGNDT7YSArp/zbtmbhO0uEEK9/ETW29Wk1thYUJBz3IVnvgEiEwEa9IeLyvnpKrWK64Utw2bgUmDveww==}
    engines: {node: '>=12'}
    cpu: [x64]
    os: [android]
    requiresBuild: true
    dev: true
    optional: true

  /@esbuild/darwin-arm64@0.17.19:
    resolution: {integrity: sha512-80wEoCfF/hFKM6WE1FyBHc9SfUblloAWx6FJkFWTWiCoht9Mc0ARGEM47e67W9rI09YoUxJL68WHfDRYEAvOhg==}
    engines: {node: '>=12'}
    cpu: [arm64]
    os: [darwin]
    requiresBuild: true
    dev: true
    optional: true

  /@esbuild/darwin-x64@0.17.19:
    resolution: {integrity: sha512-IJM4JJsLhRYr9xdtLytPLSH9k/oxR3boaUIYiHkAawtwNOXKE8KoU8tMvryogdcT8AU+Bflmh81Xn6Q0vTZbQw==}
    engines: {node: '>=12'}
    cpu: [x64]
    os: [darwin]
    requiresBuild: true
    dev: true
    optional: true

  /@esbuild/freebsd-arm64@0.17.19:
    resolution: {integrity: sha512-pBwbc7DufluUeGdjSU5Si+P3SoMF5DQ/F/UmTSb8HXO80ZEAJmrykPyzo1IfNbAoaqw48YRpv8shwd1NoI0jcQ==}
    engines: {node: '>=12'}
    cpu: [arm64]
    os: [freebsd]
    requiresBuild: true
    dev: true
    optional: true

  /@esbuild/freebsd-x64@0.17.19:
    resolution: {integrity: sha512-4lu+n8Wk0XlajEhbEffdy2xy53dpR06SlzvhGByyg36qJw6Kpfk7cp45DR/62aPH9mtJRmIyrXAS5UWBrJT6TQ==}
    engines: {node: '>=12'}
    cpu: [x64]
    os: [freebsd]
    requiresBuild: true
    dev: true
    optional: true

  /@esbuild/linux-arm64@0.17.19:
    resolution: {integrity: sha512-ct1Tg3WGwd3P+oZYqic+YZF4snNl2bsnMKRkb3ozHmnM0dGWuxcPTTntAF6bOP0Sp4x0PjSF+4uHQ1xvxfRKqg==}
    engines: {node: '>=12'}
    cpu: [arm64]
    os: [linux]
    requiresBuild: true
    dev: true
    optional: true

  /@esbuild/linux-arm@0.17.19:
    resolution: {integrity: sha512-cdmT3KxjlOQ/gZ2cjfrQOtmhG4HJs6hhvm3mWSRDPtZ/lP5oe8FWceS10JaSJC13GBd4eH/haHnqf7hhGNLerA==}
    engines: {node: '>=12'}
    cpu: [arm]
    os: [linux]
    requiresBuild: true
    dev: true
    optional: true

  /@esbuild/linux-ia32@0.17.19:
    resolution: {integrity: sha512-w4IRhSy1VbsNxHRQpeGCHEmibqdTUx61Vc38APcsRbuVgK0OPEnQ0YD39Brymn96mOx48Y2laBQGqgZ0j9w6SQ==}
    engines: {node: '>=12'}
    cpu: [ia32]
    os: [linux]
    requiresBuild: true
    dev: true
    optional: true

  /@esbuild/linux-loong64@0.17.19:
    resolution: {integrity: sha512-2iAngUbBPMq439a+z//gE+9WBldoMp1s5GWsUSgqHLzLJ9WoZLZhpwWuym0u0u/4XmZ3gpHmzV84PonE+9IIdQ==}
    engines: {node: '>=12'}
    cpu: [loong64]
    os: [linux]
    requiresBuild: true
    dev: true
    optional: true

  /@esbuild/linux-mips64el@0.17.19:
    resolution: {integrity: sha512-LKJltc4LVdMKHsrFe4MGNPp0hqDFA1Wpt3jE1gEyM3nKUvOiO//9PheZZHfYRfYl6AwdTH4aTcXSqBerX0ml4A==}
    engines: {node: '>=12'}
    cpu: [mips64el]
    os: [linux]
    requiresBuild: true
    dev: true
    optional: true

  /@esbuild/linux-ppc64@0.17.19:
    resolution: {integrity: sha512-/c/DGybs95WXNS8y3Ti/ytqETiW7EU44MEKuCAcpPto3YjQbyK3IQVKfF6nbghD7EcLUGl0NbiL5Rt5DMhn5tg==}
    engines: {node: '>=12'}
    cpu: [ppc64]
    os: [linux]
    requiresBuild: true
    dev: true
    optional: true

  /@esbuild/linux-riscv64@0.17.19:
    resolution: {integrity: sha512-FC3nUAWhvFoutlhAkgHf8f5HwFWUL6bYdvLc/TTuxKlvLi3+pPzdZiFKSWz/PF30TB1K19SuCxDTI5KcqASJqA==}
    engines: {node: '>=12'}
    cpu: [riscv64]
    os: [linux]
    requiresBuild: true
    dev: true
    optional: true

  /@esbuild/linux-s390x@0.17.19:
    resolution: {integrity: sha512-IbFsFbxMWLuKEbH+7sTkKzL6NJmG2vRyy6K7JJo55w+8xDk7RElYn6xvXtDW8HCfoKBFK69f3pgBJSUSQPr+4Q==}
    engines: {node: '>=12'}
    cpu: [s390x]
    os: [linux]
    requiresBuild: true
    dev: true
    optional: true

  /@esbuild/linux-x64@0.17.19:
    resolution: {integrity: sha512-68ngA9lg2H6zkZcyp22tsVt38mlhWde8l3eJLWkyLrp4HwMUr3c1s/M2t7+kHIhvMjglIBrFpncX1SzMckomGw==}
    engines: {node: '>=12'}
    cpu: [x64]
    os: [linux]
    requiresBuild: true
    dev: true
    optional: true

  /@esbuild/netbsd-x64@0.17.19:
    resolution: {integrity: sha512-CwFq42rXCR8TYIjIfpXCbRX0rp1jo6cPIUPSaWwzbVI4aOfX96OXY8M6KNmtPcg7QjYeDmN+DD0Wp3LaBOLf4Q==}
    engines: {node: '>=12'}
    cpu: [x64]
    os: [netbsd]
    requiresBuild: true
    dev: true
    optional: true

  /@esbuild/openbsd-x64@0.17.19:
    resolution: {integrity: sha512-cnq5brJYrSZ2CF6c35eCmviIN3k3RczmHz8eYaVlNasVqsNY+JKohZU5MKmaOI+KkllCdzOKKdPs762VCPC20g==}
    engines: {node: '>=12'}
    cpu: [x64]
    os: [openbsd]
    requiresBuild: true
    dev: true
    optional: true

  /@esbuild/sunos-x64@0.17.19:
    resolution: {integrity: sha512-vCRT7yP3zX+bKWFeP/zdS6SqdWB8OIpaRq/mbXQxTGHnIxspRtigpkUcDMlSCOejlHowLqII7K2JKevwyRP2rg==}
    engines: {node: '>=12'}
    cpu: [x64]
    os: [sunos]
    requiresBuild: true
    dev: true
    optional: true

  /@esbuild/win32-arm64@0.17.19:
    resolution: {integrity: sha512-yYx+8jwowUstVdorcMdNlzklLYhPxjniHWFKgRqH7IFlUEa0Umu3KuYplf1HUZZ422e3NU9F4LGb+4O0Kdcaag==}
    engines: {node: '>=12'}
    cpu: [arm64]
    os: [win32]
    requiresBuild: true
    dev: true
    optional: true

  /@esbuild/win32-ia32@0.17.19:
    resolution: {integrity: sha512-eggDKanJszUtCdlVs0RB+h35wNlb5v4TWEkq4vZcmVt5u/HiDZrTXe2bWFQUez3RgNHwx/x4sk5++4NSSicKkw==}
    engines: {node: '>=12'}
    cpu: [ia32]
    os: [win32]
    requiresBuild: true
    dev: true
    optional: true

  /@esbuild/win32-x64@0.17.19:
    resolution: {integrity: sha512-lAhycmKnVOuRYNtRtatQR1LPQf2oYCkRGkSFnseDAKPl8lu5SOsK/e1sXe5a0Pc5kHIHe6P2I/ilntNv2xf3cA==}
    engines: {node: '>=12'}
    cpu: [x64]
    os: [win32]
    requiresBuild: true
    dev: true
    optional: true

  /@eslint/eslintrc@0.4.3:
    resolution: {integrity: sha512-J6KFFz5QCYUJq3pf0mjEcCJVERbzv71PUIDczuh9JkwGEzced6CO5ADLHB1rbf/+oPBtoPfMYNOpGDzCANlbXw==}
    engines: {node: ^10.12.0 || >=12.0.0}
    dependencies:
      ajv: 6.12.6
      debug: 4.3.4
      espree: 7.3.1
      globals: 13.18.0
      ignore: 4.0.6
      import-fresh: 3.3.0
      js-yaml: 3.14.1
      minimatch: 3.1.2
      strip-json-comments: 3.1.1
    transitivePeerDependencies:
      - supports-color

  /@floating-ui/core@1.5.0:
    resolution: {integrity: sha512-kK1h4m36DQ0UHGj5Ah4db7R0rHemTqqO0QLvUqi1/mUUp3LuAWbWxdxSIf/XsnH9VS6rRVPLJCncjRzUvyCLXg==}
    dependencies:
      '@floating-ui/utils': 0.1.6
    dev: false

  /@floating-ui/dom@1.5.3:
    resolution: {integrity: sha512-ClAbQnEqJAKCJOEbbLo5IUlZHkNszqhuxS4fHAVxRPXPya6Ysf2G8KypnYcOTpx6I8xcgF9bbHb6g/2KpbV8qA==}
    dependencies:
      '@floating-ui/core': 1.5.0
      '@floating-ui/utils': 0.1.6
    dev: false

  /@floating-ui/react-dom@2.0.2(react-dom@18.2.0)(react@18.2.0):
    resolution: {integrity: sha512-5qhlDvjaLmAst/rKb3VdlCinwTF4EYMiVxuuc/HVUjs46W0zgtbMmAZ1UTsDrRTxRmUEzl92mOtWbeeXL26lSQ==}
    peerDependencies:
      react: '>=16.8.0'
      react-dom: '>=16.8.0'
    dependencies:
      '@floating-ui/dom': 1.5.3
      react: 18.2.0
      react-dom: 18.2.0(react@18.2.0)
    dev: false

  /@floating-ui/utils@0.1.6:
    resolution: {integrity: sha512-OfX7E2oUDYxtBvsuS4e/jSn4Q9Qb6DzgeYtsAdkPZ47znpoNsMgZw0+tVijiv3uGNR6dgNlty6r9rzIzHjtd/A==}
    dev: false

  /@heroicons/react@2.0.18(react@18.2.0):
    resolution: {integrity: sha512-7TyMjRrZZMBPa+/5Y8lN0iyvUU/01PeMGX2+RE7cQWpEUIcb4QotzUObFkJDejj/HUH4qjP/eQ0gzzKs2f+6Yw==}
    peerDependencies:
      react: '>= 16'
    dependencies:
      react: 18.2.0
    dev: false

  /@humanwhocodes/config-array@0.5.0:
    resolution: {integrity: sha512-FagtKFz74XrTl7y6HCzQpwDfXP0yhxe9lHLD1UZxjvZIcbyRz8zTFF/yYNfSfzU414eDwZ1SrO0Qvtyf+wFMQg==}
    engines: {node: '>=10.10.0'}
    dependencies:
      '@humanwhocodes/object-schema': 1.2.1
      debug: 4.3.4
      minimatch: 3.1.2
    transitivePeerDependencies:
      - supports-color

  /@humanwhocodes/object-schema@1.2.1:
    resolution: {integrity: sha512-ZnQMnLV4e7hDlUvw8H+U8ASL02SS2Gn6+9Ac3wGGLIe7+je2AeAOxPY+izIPJDfFDb7eDjev0Us8MO1iFRN8hA==}

  /@istanbuljs/load-nyc-config@1.1.0:
    resolution: {integrity: sha512-VjeHSlIzpv/NyD3N0YuHfXOPDIixcA1q2ZV98wsMqcYlPmv2n3Yb2lYP9XMElnaFVXg5A7YLTeLu6V84uQDjmQ==}
    engines: {node: '>=8'}
    dependencies:
      camelcase: 5.3.1
      find-up: 4.1.0
      get-package-type: 0.1.0
      js-yaml: 3.14.1
      resolve-from: 5.0.0
    dev: true

  /@istanbuljs/schema@0.1.3:
    resolution: {integrity: sha512-ZXRY4jNvVgSVQ8DL3LTcakaAtXwTVUxE81hslsyD2AtoXW/wVob10HkOJ1X/pAlcI7D+2YoZKg5do8G/w6RYgA==}
    engines: {node: '>=8'}
    dev: true

  /@jest/console@29.6.4:
    resolution: {integrity: sha512-wNK6gC0Ha9QeEPSkeJedQuTQqxZYnDPuDcDhVuVatRvMkL4D0VTvFVZj+Yuh6caG2aOfzkUZ36KtCmLNtR02hw==}
    engines: {node: ^14.15.0 || ^16.10.0 || >=18.0.0}
    dependencies:
      '@jest/types': 29.6.3
      '@types/node': 18.17.15
      chalk: 4.1.2
      jest-message-util: 29.6.3
      jest-util: 29.6.3
      slash: 3.0.0
    dev: true

  /@jest/core@29.6.4:
    resolution: {integrity: sha512-U/vq5ccNTSVgYH7mHnodHmCffGWHJnz/E1BEWlLuK5pM4FZmGfBn/nrJGLjUsSmyx3otCeqc1T31F4y08AMDLg==}
    engines: {node: ^14.15.0 || ^16.10.0 || >=18.0.0}
    peerDependencies:
      node-notifier: ^8.0.1 || ^9.0.0 || ^10.0.0
    peerDependenciesMeta:
      node-notifier:
        optional: true
    dependencies:
      '@jest/console': 29.6.4
      '@jest/reporters': 29.6.4
      '@jest/test-result': 29.6.4
      '@jest/transform': 29.6.4
      '@jest/types': 29.6.3
      '@types/node': 18.17.15
      ansi-escapes: 4.3.2
      chalk: 4.1.2
      ci-info: 3.8.0
      exit: 0.1.2
      graceful-fs: 4.2.10
      jest-changed-files: 29.6.3
      jest-config: 29.6.4(@types/node@18.17.15)
      jest-haste-map: 29.6.4
      jest-message-util: 29.6.3
      jest-regex-util: 29.6.3
      jest-resolve: 29.6.4
      jest-resolve-dependencies: 29.6.4
      jest-runner: 29.6.4
      jest-runtime: 29.6.4
      jest-snapshot: 29.6.4
      jest-util: 29.6.3
      jest-validate: 29.6.3
      jest-watcher: 29.6.4
      micromatch: 4.0.5
      pretty-format: 29.6.3
      slash: 3.0.0
      strip-ansi: 6.0.1
    transitivePeerDependencies:
      - babel-plugin-macros
      - supports-color
      - ts-node
    dev: true

  /@jest/environment@29.6.4:
    resolution: {integrity: sha512-sQ0SULEjA1XUTHmkBRl7A1dyITM9yb1yb3ZNKPX3KlTd6IG7mWUe3e2yfExtC2Zz1Q+mMckOLHmL/qLiuQJrBQ==}
    engines: {node: ^14.15.0 || ^16.10.0 || >=18.0.0}
    dependencies:
      '@jest/fake-timers': 29.6.4
      '@jest/types': 29.6.3
      '@types/node': 18.17.15
      jest-mock: 29.6.3
    dev: true

  /@jest/expect-utils@29.6.4:
    resolution: {integrity: sha512-FEhkJhqtvBwgSpiTrocquJCdXPsyvNKcl/n7A3u7X4pVoF4bswm11c9d4AV+kfq2Gpv/mM8x7E7DsRvH+djkrg==}
    engines: {node: ^14.15.0 || ^16.10.0 || >=18.0.0}
    dependencies:
      jest-get-type: 29.6.3
    dev: true

  /@jest/expect@29.6.4:
    resolution: {integrity: sha512-Warhsa7d23+3X5bLbrbYvaehcgX5TLYhI03JKoedTiI8uJU4IhqYBWF7OSSgUyz4IgLpUYPkK0AehA5/fRclAA==}
    engines: {node: ^14.15.0 || ^16.10.0 || >=18.0.0}
    dependencies:
      expect: 29.6.4
      jest-snapshot: 29.6.4
    transitivePeerDependencies:
      - supports-color
    dev: true

  /@jest/fake-timers@29.6.4:
    resolution: {integrity: sha512-6UkCwzoBK60edXIIWb0/KWkuj7R7Qq91vVInOe3De6DSpaEiqjKcJw4F7XUet24Wupahj9J6PlR09JqJ5ySDHw==}
    engines: {node: ^14.15.0 || ^16.10.0 || >=18.0.0}
    dependencies:
      '@jest/types': 29.6.3
      '@sinonjs/fake-timers': 10.3.0
      '@types/node': 18.17.15
      jest-message-util: 29.6.3
      jest-mock: 29.6.3
      jest-util: 29.6.3
    dev: true

  /@jest/globals@29.6.4:
    resolution: {integrity: sha512-wVIn5bdtjlChhXAzVXavcY/3PEjf4VqM174BM3eGL5kMxLiZD5CLnbmkEyA1Dwh9q8XjP6E8RwjBsY/iCWrWsA==}
    engines: {node: ^14.15.0 || ^16.10.0 || >=18.0.0}
    dependencies:
      '@jest/environment': 29.6.4
      '@jest/expect': 29.6.4
      '@jest/types': 29.6.3
      jest-mock: 29.6.3
    transitivePeerDependencies:
      - supports-color
    dev: true

  /@jest/reporters@29.6.4:
    resolution: {integrity: sha512-sxUjWxm7QdchdrD3NfWKrL8FBsortZeibSJv4XLjESOOjSUOkjQcb0ZHJwfhEGIvBvTluTzfG2yZWZhkrXJu8g==}
    engines: {node: ^14.15.0 || ^16.10.0 || >=18.0.0}
    peerDependencies:
      node-notifier: ^8.0.1 || ^9.0.0 || ^10.0.0
    peerDependenciesMeta:
      node-notifier:
        optional: true
    dependencies:
      '@bcoe/v8-coverage': 0.2.3
      '@jest/console': 29.6.4
      '@jest/test-result': 29.6.4
      '@jest/transform': 29.6.4
      '@jest/types': 29.6.3
      '@jridgewell/trace-mapping': 0.3.19
      '@types/node': 18.17.15
      chalk: 4.1.2
      collect-v8-coverage: 1.0.2
      exit: 0.1.2
      glob: 7.2.3
      graceful-fs: 4.2.10
      istanbul-lib-coverage: 3.2.0
      istanbul-lib-instrument: 6.0.0
      istanbul-lib-report: 3.0.1
      istanbul-lib-source-maps: 4.0.1
      istanbul-reports: 3.1.6
      jest-message-util: 29.6.3
      jest-util: 29.6.3
      jest-worker: 29.6.4
      slash: 3.0.0
      string-length: 4.0.2
      strip-ansi: 6.0.1
      v8-to-istanbul: 9.1.0
    transitivePeerDependencies:
      - supports-color
    dev: true

  /@jest/schemas@29.6.3:
    resolution: {integrity: sha512-mo5j5X+jIZmJQveBKeS/clAueipV7KgiX1vMgCxam1RNYiqE1w62n0/tJJnHtjW8ZHcQco5gY85jA3mi0L+nSA==}
    engines: {node: ^14.15.0 || ^16.10.0 || >=18.0.0}
    dependencies:
      '@sinclair/typebox': 0.27.8
    dev: true

  /@jest/source-map@29.6.3:
    resolution: {integrity: sha512-MHjT95QuipcPrpLM+8JMSzFx6eHp5Bm+4XeFDJlwsvVBjmKNiIAvasGK2fxz2WbGRlnvqehFbh07MMa7n3YJnw==}
    engines: {node: ^14.15.0 || ^16.10.0 || >=18.0.0}
    dependencies:
      '@jridgewell/trace-mapping': 0.3.19
      callsites: 3.1.0
      graceful-fs: 4.2.10
    dev: true

  /@jest/test-result@29.6.4:
    resolution: {integrity: sha512-uQ1C0AUEN90/dsyEirgMLlouROgSY+Wc/JanVVk0OiUKa5UFh7sJpMEM3aoUBAz2BRNvUJ8j3d294WFuRxSyOQ==}
    engines: {node: ^14.15.0 || ^16.10.0 || >=18.0.0}
    dependencies:
      '@jest/console': 29.6.4
      '@jest/types': 29.6.3
      '@types/istanbul-lib-coverage': 2.0.4
      collect-v8-coverage: 1.0.2
    dev: true

  /@jest/test-sequencer@29.6.4:
    resolution: {integrity: sha512-E84M6LbpcRq3fT4ckfKs9ryVanwkaIB0Ws9bw3/yP4seRLg/VaCZ/LgW0MCq5wwk4/iP/qnilD41aj2fsw2RMg==}
    engines: {node: ^14.15.0 || ^16.10.0 || >=18.0.0}
    dependencies:
      '@jest/test-result': 29.6.4
      graceful-fs: 4.2.10
      jest-haste-map: 29.6.4
      slash: 3.0.0
    dev: true

  /@jest/transform@29.6.4:
    resolution: {integrity: sha512-8thgRSiXUqtr/pPGY/OsyHuMjGyhVnWrFAwoxmIemlBuiMyU1WFs0tXoNxzcr4A4uErs/ABre76SGmrr5ab/AA==}
    engines: {node: ^14.15.0 || ^16.10.0 || >=18.0.0}
    dependencies:
      '@babel/core': 7.22.17
      '@jest/types': 29.6.3
      '@jridgewell/trace-mapping': 0.3.19
      babel-plugin-istanbul: 6.1.1
      chalk: 4.1.2
      convert-source-map: 2.0.0
      fast-json-stable-stringify: 2.1.0
      graceful-fs: 4.2.10
      jest-haste-map: 29.6.4
      jest-regex-util: 29.6.3
      jest-util: 29.6.3
      micromatch: 4.0.5
      pirates: 4.0.5
      slash: 3.0.0
      write-file-atomic: 4.0.2
    transitivePeerDependencies:
      - supports-color
    dev: true

  /@jest/types@29.6.3:
    resolution: {integrity: sha512-u3UPsIilWKOM3F9CXtrG8LEJmNxwoCQC/XVj4IKYXvvpx7QIi/Kg1LI5uDmDpKlac62NUtX7eLjRh+jVZcLOzw==}
    engines: {node: ^14.15.0 || ^16.10.0 || >=18.0.0}
    dependencies:
      '@jest/schemas': 29.6.3
      '@types/istanbul-lib-coverage': 2.0.4
      '@types/istanbul-reports': 3.0.1
      '@types/node': 18.17.15
      '@types/yargs': 17.0.24
      chalk: 4.1.2
    dev: true

  /@jridgewell/gen-mapping@0.3.3:
    resolution: {integrity: sha512-HLhSWOLRi875zjjMG/r+Nv0oCW8umGb0BgEhyX3dDX3egwZtB8PqLnjz3yedt8R5StBrzcg4aBpnh8UA9D1BoQ==}
    engines: {node: '>=6.0.0'}
    dependencies:
      '@jridgewell/set-array': 1.1.2
      '@jridgewell/sourcemap-codec': 1.4.15
      '@jridgewell/trace-mapping': 0.3.19
    dev: true

  /@jridgewell/resolve-uri@3.1.0:
    resolution: {integrity: sha512-F2msla3tad+Mfht5cJq7LSXcdudKTWCVYUgw6pLFOOHSTtZlj6SWNYAp+AhuqLmWdBO2X5hPrLcu8cVP8fy28w==}
    engines: {node: '>=6.0.0'}
    dev: true

  /@jridgewell/set-array@1.1.2:
    resolution: {integrity: sha512-xnkseuNADM0gt2bs+BvhO0p78Mk762YnZdsuzFV018NoG1Sj1SCQvpSqa7XUaTam5vAGasABV9qXASMKnFMwMw==}
    engines: {node: '>=6.0.0'}
    dev: true

  /@jridgewell/sourcemap-codec@1.4.15:
    resolution: {integrity: sha512-eF2rxCRulEKXHTRiDrDy6erMYWqNw4LPdQ8UQA4huuxaQsVeRPFl2oM8oDGxMFhJUWZf9McpLtJasDDZb/Bpeg==}
    dev: true

  /@jridgewell/trace-mapping@0.3.19:
    resolution: {integrity: sha512-kf37QtfW+Hwx/buWGMPcR60iF9ziHa6r/CZJIHbmcm4+0qrXiVdxegAH0F6yddEVQ7zdkjcGCgCzUu+BcbhQxw==}
    dependencies:
      '@jridgewell/resolve-uri': 3.1.0
      '@jridgewell/sourcemap-codec': 1.4.15
    dev: true

  /@juggle/resize-observer@3.4.0:
    resolution: {integrity: sha512-dfLbk+PwWvFzSxwk3n5ySL0hfBog779o8h68wK/7/APo/7cgyWp5jcXockbxdk5kFRkbeXWm4Fbi9FrdN381sA==}
    dev: false

  /@langchain/community@0.0.21:
    resolution: {integrity: sha512-2b3azTwY3i4hKeNpxXhZ34h9CQHvPu1kNTxAT8mSuOwkA0ZZ+DQ1niOT0Ai1K0ZrSyice5aivgvy6v7Jf0yFZw==}
    engines: {node: '>=18'}
    peerDependencies:
      '@aws-crypto/sha256-js': ^5.0.0
      '@aws-sdk/client-bedrock-agent-runtime': ^3.485.0
      '@aws-sdk/client-bedrock-runtime': ^3.422.0
      '@aws-sdk/client-dynamodb': ^3.310.0
      '@aws-sdk/client-kendra': ^3.352.0
      '@aws-sdk/client-lambda': ^3.310.0
      '@aws-sdk/client-sagemaker-runtime': ^3.310.0
      '@aws-sdk/client-sfn': ^3.310.0
      '@aws-sdk/credential-provider-node': ^3.388.0
      '@azure/search-documents': ^12.0.0
      '@clickhouse/client': ^0.2.5
      '@cloudflare/ai': ^1.0.12
      '@datastax/astra-db-ts': ^0.1.4
      '@elastic/elasticsearch': ^8.4.0
      '@getmetal/metal-sdk': '*'
      '@getzep/zep-js': ^0.9.0
      '@gomomento/sdk': ^1.51.1
      '@gomomento/sdk-core': ^1.51.1
      '@google-ai/generativelanguage': ^0.2.1
      '@gradientai/nodejs-sdk': ^1.2.0
      '@huggingface/inference': ^2.6.4
      '@mozilla/readability': '*'
      '@opensearch-project/opensearch': '*'
      '@pinecone-database/pinecone': ^1.1.0
      '@planetscale/database': ^1.8.0
      '@qdrant/js-client-rest': ^1.2.0
      '@raycast/api': ^1.55.2
      '@rockset/client': ^0.9.1
      '@smithy/eventstream-codec': ^2.0.5
      '@smithy/protocol-http': ^3.0.6
      '@smithy/signature-v4': ^2.0.10
      '@smithy/util-utf8': ^2.0.0
      '@supabase/postgrest-js': ^1.1.1
      '@supabase/supabase-js': ^2.10.0
      '@tensorflow-models/universal-sentence-encoder': '*'
      '@tensorflow/tfjs-converter': '*'
      '@tensorflow/tfjs-core': '*'
      '@upstash/redis': ^1.20.6
      '@vercel/kv': ^0.2.3
      '@vercel/postgres': ^0.5.0
      '@writerai/writer-sdk': ^0.40.2
      '@xata.io/client': ^0.28.0
      '@xenova/transformers': ^2.5.4
      '@zilliz/milvus2-sdk-node': '>=2.2.7'
      cassandra-driver: ^4.7.2
      chromadb: '*'
      closevector-common: 0.1.0-alpha.1
      closevector-node: 0.1.0-alpha.10
      closevector-web: 0.1.0-alpha.16
      cohere-ai: '>=6.0.0'
      convex: ^1.3.1
      discord.js: ^14.14.1
      faiss-node: ^0.5.1
      firebase-admin: ^11.9.0
      google-auth-library: ^8.9.0
      googleapis: ^126.0.1
      hnswlib-node: ^1.4.2
      html-to-text: ^9.0.5
      ioredis: ^5.3.2
      jsdom: '*'
      llmonitor: ^0.5.9
      lodash: ^4.17.21
      lunary: ^0.6.11
      mongodb: ^5.2.0
      mysql2: ^3.3.3
      neo4j-driver: '*'
      node-llama-cpp: '*'
      pg: ^8.11.0
      pg-copy-streams: ^6.0.5
      pickleparser: ^0.2.1
      portkey-ai: ^0.1.11
      redis: ^4.6.4
      replicate: ^0.18.0
      typeorm: ^0.3.12
      typesense: ^1.5.3
      usearch: ^1.1.1
      vectordb: ^0.1.4
      voy-search: 0.6.2
      weaviate-ts-client: ^1.4.0
      web-auth-library: ^1.0.3
      ws: ^8.14.2
    peerDependenciesMeta:
      '@aws-crypto/sha256-js':
        optional: true
      '@aws-sdk/client-bedrock-agent-runtime':
        optional: true
      '@aws-sdk/client-bedrock-runtime':
        optional: true
      '@aws-sdk/client-dynamodb':
        optional: true
      '@aws-sdk/client-kendra':
        optional: true
      '@aws-sdk/client-lambda':
        optional: true
      '@aws-sdk/client-sagemaker-runtime':
        optional: true
      '@aws-sdk/client-sfn':
        optional: true
      '@aws-sdk/credential-provider-node':
        optional: true
      '@azure/search-documents':
        optional: true
      '@clickhouse/client':
        optional: true
      '@cloudflare/ai':
        optional: true
      '@datastax/astra-db-ts':
        optional: true
      '@elastic/elasticsearch':
        optional: true
      '@getmetal/metal-sdk':
        optional: true
      '@getzep/zep-js':
        optional: true
      '@gomomento/sdk':
        optional: true
      '@gomomento/sdk-core':
        optional: true
      '@google-ai/generativelanguage':
        optional: true
      '@gradientai/nodejs-sdk':
        optional: true
      '@huggingface/inference':
        optional: true
      '@mozilla/readability':
        optional: true
      '@opensearch-project/opensearch':
        optional: true
      '@pinecone-database/pinecone':
        optional: true
      '@planetscale/database':
        optional: true
      '@qdrant/js-client-rest':
        optional: true
      '@raycast/api':
        optional: true
      '@rockset/client':
        optional: true
      '@smithy/eventstream-codec':
        optional: true
      '@smithy/protocol-http':
        optional: true
      '@smithy/signature-v4':
        optional: true
      '@smithy/util-utf8':
        optional: true
      '@supabase/postgrest-js':
        optional: true
      '@supabase/supabase-js':
        optional: true
      '@tensorflow-models/universal-sentence-encoder':
        optional: true
      '@tensorflow/tfjs-converter':
        optional: true
      '@tensorflow/tfjs-core':
        optional: true
      '@upstash/redis':
        optional: true
      '@vercel/kv':
        optional: true
      '@vercel/postgres':
        optional: true
      '@writerai/writer-sdk':
        optional: true
      '@xata.io/client':
        optional: true
      '@xenova/transformers':
        optional: true
      '@zilliz/milvus2-sdk-node':
        optional: true
      cassandra-driver:
        optional: true
      chromadb:
        optional: true
      closevector-common:
        optional: true
      closevector-node:
        optional: true
      closevector-web:
        optional: true
      cohere-ai:
        optional: true
      convex:
        optional: true
      discord.js:
        optional: true
      faiss-node:
        optional: true
      firebase-admin:
        optional: true
      google-auth-library:
        optional: true
      googleapis:
        optional: true
      hnswlib-node:
        optional: true
      html-to-text:
        optional: true
      ioredis:
        optional: true
      jsdom:
        optional: true
      llmonitor:
        optional: true
      lodash:
        optional: true
      lunary:
        optional: true
      mongodb:
        optional: true
      mysql2:
        optional: true
      neo4j-driver:
        optional: true
      node-llama-cpp:
        optional: true
      pg:
        optional: true
      pg-copy-streams:
        optional: true
      pickleparser:
        optional: true
      portkey-ai:
        optional: true
      redis:
        optional: true
      replicate:
        optional: true
      typeorm:
        optional: true
      typesense:
        optional: true
      usearch:
        optional: true
      vectordb:
        optional: true
      voy-search:
        optional: true
      weaviate-ts-client:
        optional: true
      web-auth-library:
        optional: true
      ws:
        optional: true
    dependencies:
      '@langchain/core': 0.1.18
      '@langchain/openai': 0.0.13
      flat: 5.0.2
      langsmith: 0.0.63
      uuid: 9.0.1
      zod: 3.22.4
    transitivePeerDependencies:
      - encoding
    dev: false

  /@langchain/core@0.1.18:
    resolution: {integrity: sha512-fDjocs899HDq3nf3PE0TveQoVabO0vyedt9i74Yef4Ds2o22TEDSh3MfoMxM8stcHiV3/9i+0wH4Xdm0E2YLdg==}
    engines: {node: '>=18'}
    dependencies:
      ansi-styles: 5.2.0
      camelcase: 6.3.0
      decamelize: 1.2.0
      js-tiktoken: 1.0.8
      langsmith: 0.0.63
      ml-distance: 4.0.1
      p-queue: 6.6.2
      p-retry: 4.6.2
      uuid: 9.0.1
      zod: 3.22.4
      zod-to-json-schema: 3.22.4(zod@3.22.4)
    dev: false

  /@langchain/openai@0.0.13:
    resolution: {integrity: sha512-kgPwFiUA5Abmt8Q/cDhC4o1o5QAYuq962CqneVieMIgTUOJhYqB8Na4/7JI0EIfEZuUP2uuTrtqsulbLpGNQ8w==}
    engines: {node: '>=18'}
    dependencies:
      '@langchain/core': 0.1.18
      js-tiktoken: 1.0.8
      openai: 4.26.0
      zod: 3.22.4
      zod-to-json-schema: 3.22.4(zod@3.22.4)
    transitivePeerDependencies:
      - encoding
    dev: false

  /@manypkg/find-root@1.1.0:
    resolution: {integrity: sha512-mki5uBvhHzO8kYYix/WRy2WX8S3B5wdVSc9D6KcU5lQNglP2yt58/VfLuAK49glRXChosY8ap2oJ1qgma3GUVA==}
    dependencies:
      '@babel/runtime': 7.23.1
      '@types/node': 12.20.55
      find-up: 4.1.0
      fs-extra: 8.1.0
    dev: false

  /@manypkg/get-packages@1.1.3:
    resolution: {integrity: sha512-fo+QhuU3qE/2TQMQmbVMqaQ6EWbMhi4ABWP+O4AM1NqPBuy0OrApV5LO6BrrgnhtAHS2NH6RrVk9OL181tTi8A==}
    dependencies:
      '@babel/runtime': 7.23.1
      '@changesets/types': 4.1.0
      '@manypkg/find-root': 1.1.0
      fs-extra: 8.1.0
      globby: 11.1.0
      read-yaml-file: 1.1.0
    dev: false

  /@mui/base@5.0.0-beta.17(@types/react@18.2.5)(react-dom@18.2.0)(react@18.2.0):
    resolution: {integrity: sha512-xNbk7iOXrglNdIxFBN0k3ySsPIFLWCnFxqsAYl7CIcDkD9low4kJ7IUuy6ctwx/HAy2fenrT3KXHr1sGjAMgpQ==}
    engines: {node: '>=12.0.0'}
    peerDependencies:
      '@types/react': ^17.0.0 || ^18.0.0
      react: ^17.0.0 || ^18.0.0
      react-dom: ^17.0.0 || ^18.0.0
    peerDependenciesMeta:
      '@types/react':
        optional: true
    dependencies:
      '@babel/runtime': 7.23.1
      '@floating-ui/react-dom': 2.0.2(react-dom@18.2.0)(react@18.2.0)
      '@mui/types': 7.2.4(@types/react@18.2.5)
      '@mui/utils': 5.14.11(@types/react@18.2.5)(react@18.2.0)
      '@popperjs/core': 2.11.8
      '@types/react': 18.2.5
      clsx: 2.0.0
      prop-types: 15.8.1
      react: 18.2.0
      react-dom: 18.2.0(react@18.2.0)
    dev: false

  /@mui/core-downloads-tracker@5.14.11:
    resolution: {integrity: sha512-uY8FLQURhXe3f3O4dS5OSGML9KDm9+IE226cBu78jarVIzdQGPlXwGIlSI9VJR8MvZDA6C0+6XfWDhWCHruC5Q==}
    dev: false

  /@mui/material@5.14.11(@emotion/react@11.11.1)(@emotion/styled@11.11.0)(@types/react@18.2.5)(react-dom@18.2.0)(react@18.2.0):
    resolution: {integrity: sha512-DnSdJzcR7lwG12JA5L2t8JF+RDzMygu5rCNW+logWb/KW2/TRzwLyVWO+CorHTBjBRd38DBxnwOCDiYkDd+N3A==}
    engines: {node: '>=12.0.0'}
    peerDependencies:
      '@emotion/react': ^11.5.0
      '@emotion/styled': ^11.3.0
      '@types/react': ^17.0.0 || ^18.0.0
      react: ^17.0.0 || ^18.0.0
      react-dom: ^17.0.0 || ^18.0.0
    peerDependenciesMeta:
      '@emotion/react':
        optional: true
      '@emotion/styled':
        optional: true
      '@types/react':
        optional: true
    dependencies:
      '@babel/runtime': 7.23.1
      '@emotion/react': 11.11.1(@types/react@18.2.5)(react@18.2.0)
      '@emotion/styled': 11.11.0(@emotion/react@11.11.1)(@types/react@18.2.5)(react@18.2.0)
      '@mui/base': 5.0.0-beta.17(@types/react@18.2.5)(react-dom@18.2.0)(react@18.2.0)
      '@mui/core-downloads-tracker': 5.14.11
      '@mui/system': 5.14.11(@emotion/react@11.11.1)(@emotion/styled@11.11.0)(@types/react@18.2.5)(react@18.2.0)
      '@mui/types': 7.2.4(@types/react@18.2.5)
      '@mui/utils': 5.14.11(@types/react@18.2.5)(react@18.2.0)
      '@types/react': 18.2.5
      '@types/react-transition-group': 4.4.7
      clsx: 2.0.0
      csstype: 3.1.2
      prop-types: 15.8.1
      react: 18.2.0
      react-dom: 18.2.0(react@18.2.0)
      react-is: 18.2.0
      react-transition-group: 4.4.5(react-dom@18.2.0)(react@18.2.0)
    dev: false

  /@mui/private-theming@5.14.11(@types/react@18.2.5)(react@18.2.0):
    resolution: {integrity: sha512-MSnNNzTu9pfKLCKs1ZAKwOTgE4bz+fQA0fNr8Jm7NDmuWmw0CaN9Vq2/MHsatE7+S0A25IAKby46Uv1u53rKVQ==}
    engines: {node: '>=12.0.0'}
    peerDependencies:
      '@types/react': ^17.0.0 || ^18.0.0
      react: ^17.0.0 || ^18.0.0
    peerDependenciesMeta:
      '@types/react':
        optional: true
    dependencies:
      '@babel/runtime': 7.23.1
      '@mui/utils': 5.14.11(@types/react@18.2.5)(react@18.2.0)
      '@types/react': 18.2.5
      prop-types: 15.8.1
      react: 18.2.0
    dev: false

  /@mui/styled-engine@5.14.11(@emotion/react@11.11.1)(@emotion/styled@11.11.0)(react@18.2.0):
    resolution: {integrity: sha512-jdUlqRgTYQ8RMtPX4MbRZqar6W2OiIb6J5KEFbIu4FqvPrk44Each4ppg/LAqp1qNlBYq5i+7Q10MYLMpDxX9A==}
    engines: {node: '>=12.0.0'}
    peerDependencies:
      '@emotion/react': ^11.4.1
      '@emotion/styled': ^11.3.0
      react: ^17.0.0 || ^18.0.0
    peerDependenciesMeta:
      '@emotion/react':
        optional: true
      '@emotion/styled':
        optional: true
    dependencies:
      '@babel/runtime': 7.23.1
      '@emotion/cache': 11.11.0
      '@emotion/react': 11.11.1(@types/react@18.2.5)(react@18.2.0)
      '@emotion/styled': 11.11.0(@emotion/react@11.11.1)(@types/react@18.2.5)(react@18.2.0)
      csstype: 3.1.2
      prop-types: 15.8.1
      react: 18.2.0
    dev: false

  /@mui/system@5.14.11(@emotion/react@11.11.1)(@emotion/styled@11.11.0)(@types/react@18.2.5)(react@18.2.0):
    resolution: {integrity: sha512-yl8xV+y0k7j6dzBsHabKwoShmjqLa8kTxrhUI3JpqLG358VRVMJRW/ES0HhvfcCi4IVXde+Tc2P3K1akGL8zoA==}
    engines: {node: '>=12.0.0'}
    peerDependencies:
      '@emotion/react': ^11.5.0
      '@emotion/styled': ^11.3.0
      '@types/react': ^17.0.0 || ^18.0.0
      react: ^17.0.0 || ^18.0.0
    peerDependenciesMeta:
      '@emotion/react':
        optional: true
      '@emotion/styled':
        optional: true
      '@types/react':
        optional: true
    dependencies:
      '@babel/runtime': 7.23.1
      '@emotion/react': 11.11.1(@types/react@18.2.5)(react@18.2.0)
      '@emotion/styled': 11.11.0(@emotion/react@11.11.1)(@types/react@18.2.5)(react@18.2.0)
      '@mui/private-theming': 5.14.11(@types/react@18.2.5)(react@18.2.0)
      '@mui/styled-engine': 5.14.11(@emotion/react@11.11.1)(@emotion/styled@11.11.0)(react@18.2.0)
      '@mui/types': 7.2.4(@types/react@18.2.5)
      '@mui/utils': 5.14.11(@types/react@18.2.5)(react@18.2.0)
      '@types/react': 18.2.5
      clsx: 2.0.0
      csstype: 3.1.2
      prop-types: 15.8.1
      react: 18.2.0
    dev: false

  /@mui/types@7.2.4(@types/react@18.2.5):
    resolution: {integrity: sha512-LBcwa8rN84bKF+f5sDyku42w1NTxaPgPyYKODsh01U1fVstTClbUoSA96oyRBnSNyEiAVjKm6Gwx9vjR+xyqHA==}
    peerDependencies:
      '@types/react': '*'
    peerDependenciesMeta:
      '@types/react':
        optional: true
    dependencies:
      '@types/react': 18.2.5
    dev: false

  /@mui/utils@5.14.11(@types/react@18.2.5)(react@18.2.0):
    resolution: {integrity: sha512-fmkIiCPKyDssYrJ5qk+dime1nlO3dmWfCtaPY/uVBqCRMBZ11JhddB9m8sjI2mgqQQwRJG5bq3biaosNdU/s4Q==}
    engines: {node: '>=12.0.0'}
    peerDependencies:
      '@types/react': ^17.0.0 || ^18.0.0
      react: ^17.0.0 || ^18.0.0
    peerDependenciesMeta:
      '@types/react':
        optional: true
    dependencies:
      '@babel/runtime': 7.23.1
      '@types/prop-types': 15.7.5
      '@types/react': 18.2.5
      prop-types: 15.8.1
      react: 18.2.0
      react-is: 18.2.0
    dev: false

  /@next/env@13.4.9:
    resolution: {integrity: sha512-vuDRK05BOKfmoBYLNi2cujG2jrYbEod/ubSSyqgmEx9n/W3eZaJQdRNhTfumO+qmq/QTzLurW487n/PM/fHOkw==}
    dev: false

  /@next/eslint-plugin-next@13.4.1:
    resolution: {integrity: sha512-tVPS/2FKlA3ANCRCYZVT5jdbUKasBU8LG6bYqcNhyORDFTlDYa4cAWQJjZ7msIgLwMQIbL8CAsxrOL8maa/4Lg==}
    dependencies:
      glob: 7.1.7
    dev: false

  /@next/swc-darwin-arm64@13.4.9:
    resolution: {integrity: sha512-TVzGHpZoVBk3iDsTOQA/R6MGmFp0+17SWXMEWd6zG30AfuELmSSMe2SdPqxwXU0gbpWkJL1KgfLzy5ReN0crqQ==}
    engines: {node: '>= 10'}
    cpu: [arm64]
    os: [darwin]
    requiresBuild: true
    dev: false
    optional: true

  /@next/swc-darwin-x64@13.4.9:
    resolution: {integrity: sha512-aSfF1fhv28N2e7vrDZ6zOQ+IIthocfaxuMWGReB5GDriF0caTqtHttAvzOMgJgXQtQx6XhyaJMozLTSEXeNN+A==}
    engines: {node: '>= 10'}
    cpu: [x64]
    os: [darwin]
    requiresBuild: true
    dev: false
    optional: true

  /@next/swc-linux-arm64-gnu@13.4.9:
    resolution: {integrity: sha512-JhKoX5ECzYoTVyIy/7KykeO4Z2lVKq7HGQqvAH+Ip9UFn1MOJkOnkPRB7v4nmzqAoY+Je05Aj5wNABR1N18DMg==}
    engines: {node: '>= 10'}
    cpu: [arm64]
    os: [linux]
    requiresBuild: true
    dev: false
    optional: true

  /@next/swc-linux-arm64-musl@13.4.9:
    resolution: {integrity: sha512-OOn6zZBIVkm/4j5gkPdGn4yqQt+gmXaLaSjRSO434WplV8vo2YaBNbSHaTM9wJpZTHVDYyjzuIYVEzy9/5RVZw==}
    engines: {node: '>= 10'}
    cpu: [arm64]
    os: [linux]
    requiresBuild: true
    dev: false
    optional: true

  /@next/swc-linux-x64-gnu@13.4.9:
    resolution: {integrity: sha512-iA+fJXFPpW0SwGmx/pivVU+2t4zQHNOOAr5T378PfxPHY6JtjV6/0s1vlAJUdIHeVpX98CLp9k5VuKgxiRHUpg==}
    engines: {node: '>= 10'}
    cpu: [x64]
    os: [linux]
    requiresBuild: true
    dev: false
    optional: true

  /@next/swc-linux-x64-musl@13.4.9:
    resolution: {integrity: sha512-rlNf2WUtMM+GAQrZ9gMNdSapkVi3koSW3a+dmBVp42lfugWVvnyzca/xJlN48/7AGx8qu62WyO0ya1ikgOxh6A==}
    engines: {node: '>= 10'}
    cpu: [x64]
    os: [linux]
    requiresBuild: true
    dev: false
    optional: true

  /@next/swc-win32-arm64-msvc@13.4.9:
    resolution: {integrity: sha512-5T9ybSugXP77nw03vlgKZxD99AFTHaX8eT1ayKYYnGO9nmYhJjRPxcjU5FyYI+TdkQgEpIcH7p/guPLPR0EbKA==}
    engines: {node: '>= 10'}
    cpu: [arm64]
    os: [win32]
    requiresBuild: true
    dev: false
    optional: true

  /@next/swc-win32-ia32-msvc@13.4.9:
    resolution: {integrity: sha512-ojZTCt1lP2ucgpoiFgrFj07uq4CZsq4crVXpLGgQfoFq00jPKRPgesuGPaz8lg1yLfvafkU3Jd1i8snKwYR3LA==}
    engines: {node: '>= 10'}
    cpu: [ia32]
    os: [win32]
    requiresBuild: true
    dev: false
    optional: true

  /@next/swc-win32-x64-msvc@13.4.9:
    resolution: {integrity: sha512-QbT03FXRNdpuL+e9pLnu+XajZdm/TtIXVYY4lA9t+9l0fLZbHXDYEKitAqxrOj37o3Vx5ufxiRAniaIebYDCgw==}
    engines: {node: '>= 10'}
    cpu: [x64]
    os: [win32]
    requiresBuild: true
    dev: false
    optional: true

  /@nodelib/fs.scandir@2.1.5:
    resolution: {integrity: sha512-vq24Bq3ym5HEQm2NKCr3yXDwjc7vTsEThRDnkp2DK9p1uqLR+DHurm/NOTo0KG7HYHU7eppKZj3MyqYuMBf62g==}
    engines: {node: '>= 8'}
    dependencies:
      '@nodelib/fs.stat': 2.0.5
      run-parallel: 1.2.0

  /@nodelib/fs.stat@2.0.5:
    resolution: {integrity: sha512-RkhPPp2zrqDAQA/2jNhnztcPAlv64XdhIp7a7454A5ovI7Bukxgt7MX7udwAu3zg1DcpPU0rz3VV1SeaqvY4+A==}
    engines: {node: '>= 8'}

  /@nodelib/fs.walk@1.2.8:
    resolution: {integrity: sha512-oGB+UxlgWcgQkgwo8GcEGwemoTFt3FIO9ababBmaGwXIoBKZ+GTy0pP185beGg7Llih/NSHSV2XAs1lnznocSg==}
    engines: {node: '>= 8'}
    dependencies:
      '@nodelib/fs.scandir': 2.1.5
      fastq: 1.13.0

  /@pkgr/utils@2.3.1:
    resolution: {integrity: sha512-wfzX8kc1PMyUILA+1Z/EqoE4UCXGy0iRGMhPwdfae1+f0OXlLqCk+By+aMzgJBzR9AzS4CDizioG6Ss1gvAFJw==}
    engines: {node: ^12.20.0 || ^14.18.0 || >=16.0.0}
    dependencies:
      cross-spawn: 7.0.3
      is-glob: 4.0.3
      open: 8.4.0
      picocolors: 1.0.0
      tiny-glob: 0.2.9
      tslib: 2.4.1
    dev: false

  /@popperjs/core@2.11.8:
    resolution: {integrity: sha512-P1st0aksCrn9sGZhp8GMYwBnQsbvAWsZAX44oXNNvLHGqAOcoVxmjZiohstwQ7SqKnbR47akdNi+uleWD8+g6A==}
    dev: false

  /@radix-ui/primitive@1.0.0:
    resolution: {integrity: sha512-3e7rn8FDMin4CgeL7Z/49smCA3rFYY3Ha2rUQ7HRWFadS5iCRw08ZgVT1LaNTCNqgvrUiyczLflrVrF0SRQtNA==}
    dependencies:
      '@babel/runtime': 7.23.1
    dev: false

  /@radix-ui/primitive@1.0.1:
    resolution: {integrity: sha512-yQ8oGX2GVsEYMWGxcovu1uGWPCxV5BFfeeYxqPmuAzUyLT9qmaMXSAhXpb0WrspIeqYzdJpkh2vHModJPgRIaw==}
    dependencies:
      '@babel/runtime': 7.23.1
    dev: false

  /@radix-ui/react-compose-refs@1.0.0(react@18.2.0):
    resolution: {integrity: sha512-0KaSv6sx787/hK3eF53iOkiSLwAGlFMx5lotrqD2pTjB18KbybKoEIgkNZTKC60YECDQTKGTRcDBILwZVqVKvA==}
    peerDependencies:
      react: ^16.8 || ^17.0 || ^18.0
    dependencies:
      '@babel/runtime': 7.23.1
      react: 18.2.0
    dev: false

  /@radix-ui/react-compose-refs@1.0.1(@types/react@18.2.5)(react@18.2.0):
    resolution: {integrity: sha512-fDSBgd44FKHa1FRMU59qBMPFcl2PZE+2nmqunj+BWFyYYjnhIDWL2ItDs3rrbJDQOtzt5nIebLCQc4QRfz6LJw==}
    peerDependencies:
      '@types/react': '*'
      react: ^16.8 || ^17.0 || ^18.0
    peerDependenciesMeta:
      '@types/react':
        optional: true
    dependencies:
      '@babel/runtime': 7.23.1
      '@types/react': 18.2.5
      react: 18.2.0
    dev: false

  /@radix-ui/react-context@1.0.0(react@18.2.0):
    resolution: {integrity: sha512-1pVM9RfOQ+n/N5PJK33kRSKsr1glNxomxONs5c49MliinBY6Yw2Q995qfBUUo0/Mbg05B/sGA0gkgPI7kmSHBg==}
    peerDependencies:
      react: ^16.8 || ^17.0 || ^18.0
    dependencies:
      '@babel/runtime': 7.23.1
      react: 18.2.0
    dev: false

  /@radix-ui/react-context@1.0.1(@types/react@18.2.5)(react@18.2.0):
    resolution: {integrity: sha512-ebbrdFoYTcuZ0v4wG5tedGnp9tzcV8awzsxYph7gXUyvnNLuTIcCk1q17JEbnVhXAKG9oX3KtchwiMIAYp9NLg==}
    peerDependencies:
      '@types/react': '*'
      react: ^16.8 || ^17.0 || ^18.0
    peerDependenciesMeta:
      '@types/react':
        optional: true
    dependencies:
      '@babel/runtime': 7.23.1
      '@types/react': 18.2.5
      react: 18.2.0
    dev: false

  /@radix-ui/react-dialog@1.0.0(@types/react@18.2.5)(react-dom@18.2.0)(react@18.2.0):
    resolution: {integrity: sha512-Yn9YU+QlHYLWwV1XfKiqnGVpWYWk6MeBVM6x/bcoyPvxgjQGoeT35482viLPctTMWoMw0PoHgqfSox7Ig+957Q==}
    peerDependencies:
      react: ^16.8 || ^17.0 || ^18.0
      react-dom: ^16.8 || ^17.0 || ^18.0
    dependencies:
      '@babel/runtime': 7.23.1
      '@radix-ui/primitive': 1.0.0
      '@radix-ui/react-compose-refs': 1.0.0(react@18.2.0)
      '@radix-ui/react-context': 1.0.0(react@18.2.0)
      '@radix-ui/react-dismissable-layer': 1.0.0(react-dom@18.2.0)(react@18.2.0)
      '@radix-ui/react-focus-guards': 1.0.0(react@18.2.0)
      '@radix-ui/react-focus-scope': 1.0.0(react-dom@18.2.0)(react@18.2.0)
      '@radix-ui/react-id': 1.0.0(react@18.2.0)
      '@radix-ui/react-portal': 1.0.0(react-dom@18.2.0)(react@18.2.0)
      '@radix-ui/react-presence': 1.0.0(react-dom@18.2.0)(react@18.2.0)
      '@radix-ui/react-primitive': 1.0.0(react-dom@18.2.0)(react@18.2.0)
      '@radix-ui/react-slot': 1.0.0(react@18.2.0)
      '@radix-ui/react-use-controllable-state': 1.0.0(react@18.2.0)
      aria-hidden: 1.2.3
      react: 18.2.0
      react-dom: 18.2.0(react@18.2.0)
      react-remove-scroll: 2.5.4(@types/react@18.2.5)(react@18.2.0)
    transitivePeerDependencies:
      - '@types/react'
    dev: false

  /@radix-ui/react-dialog@1.0.4(@types/react-dom@18.2.4)(@types/react@18.2.5)(react-dom@18.2.0)(react@18.2.0):
    resolution: {integrity: sha512-hJtRy/jPULGQZceSAP2Re6/4NpKo8im6V8P2hUqZsdFiSL8l35kYsw3qbRI6Ay5mQd2+wlLqje770eq+RJ3yZg==}
    peerDependencies:
      '@types/react': '*'
      '@types/react-dom': '*'
      react: ^16.8 || ^17.0 || ^18.0
      react-dom: ^16.8 || ^17.0 || ^18.0
    peerDependenciesMeta:
      '@types/react':
        optional: true
      '@types/react-dom':
        optional: true
    dependencies:
      '@babel/runtime': 7.20.1
      '@radix-ui/primitive': 1.0.1
      '@radix-ui/react-compose-refs': 1.0.1(@types/react@18.2.5)(react@18.2.0)
      '@radix-ui/react-context': 1.0.1(@types/react@18.2.5)(react@18.2.0)
      '@radix-ui/react-dismissable-layer': 1.0.4(@types/react-dom@18.2.4)(@types/react@18.2.5)(react-dom@18.2.0)(react@18.2.0)
      '@radix-ui/react-focus-guards': 1.0.1(@types/react@18.2.5)(react@18.2.0)
      '@radix-ui/react-focus-scope': 1.0.3(@types/react-dom@18.2.4)(@types/react@18.2.5)(react-dom@18.2.0)(react@18.2.0)
      '@radix-ui/react-id': 1.0.1(@types/react@18.2.5)(react@18.2.0)
      '@radix-ui/react-portal': 1.0.3(@types/react-dom@18.2.4)(@types/react@18.2.5)(react-dom@18.2.0)(react@18.2.0)
      '@radix-ui/react-presence': 1.0.1(@types/react-dom@18.2.4)(@types/react@18.2.5)(react-dom@18.2.0)(react@18.2.0)
      '@radix-ui/react-primitive': 1.0.3(@types/react-dom@18.2.4)(@types/react@18.2.5)(react-dom@18.2.0)(react@18.2.0)
      '@radix-ui/react-slot': 1.0.2(@types/react@18.2.5)(react@18.2.0)
      '@radix-ui/react-use-controllable-state': 1.0.1(@types/react@18.2.5)(react@18.2.0)
      '@types/react': 18.2.5
      '@types/react-dom': 18.2.4
      aria-hidden: 1.2.3
      react: 18.2.0
      react-dom: 18.2.0(react@18.2.0)
      react-remove-scroll: 2.5.5(@types/react@18.2.5)(react@18.2.0)
    dev: false

  /@radix-ui/react-dismissable-layer@1.0.0(react-dom@18.2.0)(react@18.2.0):
    resolution: {integrity: sha512-n7kDRfx+LB1zLueRDvZ1Pd0bxdJWDUZNQ/GWoxDn2prnuJKRdxsjulejX/ePkOsLi2tTm6P24mDqlMSgQpsT6g==}
    peerDependencies:
      react: ^16.8 || ^17.0 || ^18.0
      react-dom: ^16.8 || ^17.0 || ^18.0
    dependencies:
      '@babel/runtime': 7.23.1
      '@radix-ui/primitive': 1.0.0
      '@radix-ui/react-compose-refs': 1.0.0(react@18.2.0)
      '@radix-ui/react-primitive': 1.0.0(react-dom@18.2.0)(react@18.2.0)
      '@radix-ui/react-use-callback-ref': 1.0.0(react@18.2.0)
      '@radix-ui/react-use-escape-keydown': 1.0.0(react@18.2.0)
      react: 18.2.0
      react-dom: 18.2.0(react@18.2.0)
    dev: false

  /@radix-ui/react-dismissable-layer@1.0.4(@types/react-dom@18.2.4)(@types/react@18.2.5)(react-dom@18.2.0)(react@18.2.0):
    resolution: {integrity: sha512-7UpBa/RKMoHJYjie1gkF1DlK8l1fdU/VKDpoS3rCCo8YBJR294GwcEHyxHw72yvphJ7ld0AXEcSLAzY2F/WyCg==}
    peerDependencies:
      '@types/react': '*'
      '@types/react-dom': '*'
      react: ^16.8 || ^17.0 || ^18.0
      react-dom: ^16.8 || ^17.0 || ^18.0
    peerDependenciesMeta:
      '@types/react':
        optional: true
      '@types/react-dom':
        optional: true
    dependencies:
      '@babel/runtime': 7.23.1
      '@radix-ui/primitive': 1.0.1
      '@radix-ui/react-compose-refs': 1.0.1(@types/react@18.2.5)(react@18.2.0)
      '@radix-ui/react-primitive': 1.0.3(@types/react-dom@18.2.4)(@types/react@18.2.5)(react-dom@18.2.0)(react@18.2.0)
      '@radix-ui/react-use-callback-ref': 1.0.1(@types/react@18.2.5)(react@18.2.0)
      '@radix-ui/react-use-escape-keydown': 1.0.3(@types/react@18.2.5)(react@18.2.0)
      '@types/react': 18.2.5
      '@types/react-dom': 18.2.4
      react: 18.2.0
      react-dom: 18.2.0(react@18.2.0)
    dev: false

  /@radix-ui/react-focus-guards@1.0.0(react@18.2.0):
    resolution: {integrity: sha512-UagjDk4ijOAnGu4WMUPj9ahi7/zJJqNZ9ZAiGPp7waUWJO0O1aWXi/udPphI0IUjvrhBsZJGSN66dR2dsueLWQ==}
    peerDependencies:
      react: ^16.8 || ^17.0 || ^18.0
    dependencies:
      '@babel/runtime': 7.23.1
      react: 18.2.0
    dev: false

  /@radix-ui/react-focus-guards@1.0.1(@types/react@18.2.5)(react@18.2.0):
    resolution: {integrity: sha512-Rect2dWbQ8waGzhMavsIbmSVCgYxkXLxxR3ZvCX79JOglzdEy4JXMb98lq4hPxUbLr77nP0UOGf4rcMU+s1pUA==}
    peerDependencies:
      '@types/react': '*'
      react: ^16.8 || ^17.0 || ^18.0
    peerDependenciesMeta:
      '@types/react':
        optional: true
    dependencies:
      '@babel/runtime': 7.23.1
      '@types/react': 18.2.5
      react: 18.2.0
    dev: false

  /@radix-ui/react-focus-scope@1.0.0(react-dom@18.2.0)(react@18.2.0):
    resolution: {integrity: sha512-C4SWtsULLGf/2L4oGeIHlvWQx7Rf+7cX/vKOAD2dXW0A1b5QXwi3wWeaEgW+wn+SEVrraMUk05vLU9fZZz5HbQ==}
    peerDependencies:
      react: ^16.8 || ^17.0 || ^18.0
      react-dom: ^16.8 || ^17.0 || ^18.0
    dependencies:
      '@babel/runtime': 7.23.1
      '@radix-ui/react-compose-refs': 1.0.0(react@18.2.0)
      '@radix-ui/react-primitive': 1.0.0(react-dom@18.2.0)(react@18.2.0)
      '@radix-ui/react-use-callback-ref': 1.0.0(react@18.2.0)
      react: 18.2.0
      react-dom: 18.2.0(react@18.2.0)
    dev: false

  /@radix-ui/react-focus-scope@1.0.3(@types/react-dom@18.2.4)(@types/react@18.2.5)(react-dom@18.2.0)(react@18.2.0):
    resolution: {integrity: sha512-upXdPfqI4islj2CslyfUBNlaJCPybbqRHAi1KER7Isel9Q2AtSJ0zRBZv8mWQiFXD2nyAJ4BhC3yXgZ6kMBSrQ==}
    peerDependencies:
      '@types/react': '*'
      '@types/react-dom': '*'
      react: ^16.8 || ^17.0 || ^18.0
      react-dom: ^16.8 || ^17.0 || ^18.0
    peerDependenciesMeta:
      '@types/react':
        optional: true
      '@types/react-dom':
        optional: true
    dependencies:
      '@babel/runtime': 7.23.1
      '@radix-ui/react-compose-refs': 1.0.1(@types/react@18.2.5)(react@18.2.0)
      '@radix-ui/react-primitive': 1.0.3(@types/react-dom@18.2.4)(@types/react@18.2.5)(react-dom@18.2.0)(react@18.2.0)
      '@radix-ui/react-use-callback-ref': 1.0.1(@types/react@18.2.5)(react@18.2.0)
      '@types/react': 18.2.5
      '@types/react-dom': 18.2.4
      react: 18.2.0
      react-dom: 18.2.0(react@18.2.0)
    dev: false

  /@radix-ui/react-id@1.0.0(react@18.2.0):
    resolution: {integrity: sha512-Q6iAB/U7Tq3NTolBBQbHTgclPmGWE3OlktGGqrClPozSw4vkQ1DfQAOtzgRPecKsMdJINE05iaoDUG8tRzCBjw==}
    peerDependencies:
      react: ^16.8 || ^17.0 || ^18.0
    dependencies:
      '@babel/runtime': 7.23.1
      '@radix-ui/react-use-layout-effect': 1.0.0(react@18.2.0)
      react: 18.2.0
    dev: false

  /@radix-ui/react-id@1.0.1(@types/react@18.2.5)(react@18.2.0):
    resolution: {integrity: sha512-tI7sT/kqYp8p96yGWY1OAnLHrqDgzHefRBKQ2YAkBS5ja7QLcZ9Z/uY7bEjPUatf8RomoXM8/1sMj1IJaE5UzQ==}
    peerDependencies:
      '@types/react': '*'
      react: ^16.8 || ^17.0 || ^18.0
    peerDependenciesMeta:
      '@types/react':
        optional: true
    dependencies:
      '@babel/runtime': 7.23.1
      '@radix-ui/react-use-layout-effect': 1.0.1(@types/react@18.2.5)(react@18.2.0)
      '@types/react': 18.2.5
      react: 18.2.0
    dev: false

  /@radix-ui/react-label@2.0.2(@types/react-dom@18.2.4)(@types/react@18.2.5)(react-dom@18.2.0)(react@18.2.0):
    resolution: {integrity: sha512-N5ehvlM7qoTLx7nWPodsPYPgMzA5WM8zZChQg8nyFJKnDO5WHdba1vv5/H6IO5LtJMfD2Q3wh1qHFGNtK0w3bQ==}
    peerDependencies:
      '@types/react': '*'
      '@types/react-dom': '*'
      react: ^16.8 || ^17.0 || ^18.0
      react-dom: ^16.8 || ^17.0 || ^18.0
    peerDependenciesMeta:
      '@types/react':
        optional: true
      '@types/react-dom':
        optional: true
    dependencies:
      '@babel/runtime': 7.20.1
      '@radix-ui/react-primitive': 1.0.3(@types/react-dom@18.2.4)(@types/react@18.2.5)(react-dom@18.2.0)(react@18.2.0)
      '@types/react': 18.2.5
      '@types/react-dom': 18.2.4
      react: 18.2.0
      react-dom: 18.2.0(react@18.2.0)
    dev: false

  /@radix-ui/react-portal@1.0.0(react-dom@18.2.0)(react@18.2.0):
    resolution: {integrity: sha512-a8qyFO/Xb99d8wQdu4o7qnigNjTPG123uADNecz0eX4usnQEj7o+cG4ZX4zkqq98NYekT7UoEQIjxBNWIFuqTA==}
    peerDependencies:
      react: ^16.8 || ^17.0 || ^18.0
      react-dom: ^16.8 || ^17.0 || ^18.0
    dependencies:
      '@babel/runtime': 7.23.1
      '@radix-ui/react-primitive': 1.0.0(react-dom@18.2.0)(react@18.2.0)
      react: 18.2.0
      react-dom: 18.2.0(react@18.2.0)
    dev: false

  /@radix-ui/react-portal@1.0.3(@types/react-dom@18.2.4)(@types/react@18.2.5)(react-dom@18.2.0)(react@18.2.0):
    resolution: {integrity: sha512-xLYZeHrWoPmA5mEKEfZZevoVRK/Q43GfzRXkWV6qawIWWK8t6ifIiLQdd7rmQ4Vk1bmI21XhqF9BN3jWf+phpA==}
    peerDependencies:
      '@types/react': '*'
      '@types/react-dom': '*'
      react: ^16.8 || ^17.0 || ^18.0
      react-dom: ^16.8 || ^17.0 || ^18.0
    peerDependenciesMeta:
      '@types/react':
        optional: true
      '@types/react-dom':
        optional: true
    dependencies:
      '@babel/runtime': 7.23.1
      '@radix-ui/react-primitive': 1.0.3(@types/react-dom@18.2.4)(@types/react@18.2.5)(react-dom@18.2.0)(react@18.2.0)
      '@types/react': 18.2.5
      '@types/react-dom': 18.2.4
      react: 18.2.0
      react-dom: 18.2.0(react@18.2.0)
    dev: false

  /@radix-ui/react-presence@1.0.0(react-dom@18.2.0)(react@18.2.0):
    resolution: {integrity: sha512-A+6XEvN01NfVWiKu38ybawfHsBjWum42MRPnEuqPsBZ4eV7e/7K321B5VgYMPv3Xx5An6o1/l9ZuDBgmcmWK3w==}
    peerDependencies:
      react: ^16.8 || ^17.0 || ^18.0
      react-dom: ^16.8 || ^17.0 || ^18.0
    dependencies:
      '@babel/runtime': 7.23.1
      '@radix-ui/react-compose-refs': 1.0.0(react@18.2.0)
      '@radix-ui/react-use-layout-effect': 1.0.0(react@18.2.0)
      react: 18.2.0
      react-dom: 18.2.0(react@18.2.0)
    dev: false

  /@radix-ui/react-presence@1.0.1(@types/react-dom@18.2.4)(@types/react@18.2.5)(react-dom@18.2.0)(react@18.2.0):
    resolution: {integrity: sha512-UXLW4UAbIY5ZjcvzjfRFo5gxva8QirC9hF7wRE4U5gz+TP0DbRk+//qyuAQ1McDxBt1xNMBTaciFGvEmJvAZCg==}
    peerDependencies:
      '@types/react': '*'
      '@types/react-dom': '*'
      react: ^16.8 || ^17.0 || ^18.0
      react-dom: ^16.8 || ^17.0 || ^18.0
    peerDependenciesMeta:
      '@types/react':
        optional: true
      '@types/react-dom':
        optional: true
    dependencies:
      '@babel/runtime': 7.23.1
      '@radix-ui/react-compose-refs': 1.0.1(@types/react@18.2.5)(react@18.2.0)
      '@radix-ui/react-use-layout-effect': 1.0.1(@types/react@18.2.5)(react@18.2.0)
      '@types/react': 18.2.5
      '@types/react-dom': 18.2.4
      react: 18.2.0
      react-dom: 18.2.0(react@18.2.0)
    dev: false

  /@radix-ui/react-primitive@1.0.0(react-dom@18.2.0)(react@18.2.0):
    resolution: {integrity: sha512-EyXe6mnRlHZ8b6f4ilTDrXmkLShICIuOTTj0GX4w1rp+wSxf3+TD05u1UOITC8VsJ2a9nwHvdXtOXEOl0Cw/zQ==}
    peerDependencies:
      react: ^16.8 || ^17.0 || ^18.0
      react-dom: ^16.8 || ^17.0 || ^18.0
    dependencies:
      '@babel/runtime': 7.23.1
      '@radix-ui/react-slot': 1.0.0(react@18.2.0)
      react: 18.2.0
      react-dom: 18.2.0(react@18.2.0)
    dev: false

  /@radix-ui/react-primitive@1.0.3(@types/react-dom@18.2.4)(@types/react@18.2.5)(react-dom@18.2.0)(react@18.2.0):
    resolution: {integrity: sha512-yi58uVyoAcK/Nq1inRY56ZSjKypBNKTa/1mcL8qdl6oJeEaDbOldlzrGn7P6Q3Id5d+SYNGc5AJgc4vGhjs5+g==}
    peerDependencies:
      '@types/react': '*'
      '@types/react-dom': '*'
      react: ^16.8 || ^17.0 || ^18.0
      react-dom: ^16.8 || ^17.0 || ^18.0
    peerDependenciesMeta:
      '@types/react':
        optional: true
      '@types/react-dom':
        optional: true
    dependencies:
      '@babel/runtime': 7.23.1
      '@radix-ui/react-slot': 1.0.2(@types/react@18.2.5)(react@18.2.0)
      '@types/react': 18.2.5
      '@types/react-dom': 18.2.4
      react: 18.2.0
      react-dom: 18.2.0(react@18.2.0)
    dev: false

  /@radix-ui/react-separator@1.0.3(@types/react-dom@18.2.4)(@types/react@18.2.5)(react-dom@18.2.0)(react@18.2.0):
    resolution: {integrity: sha512-itYmTy/kokS21aiV5+Z56MZB54KrhPgn6eHDKkFeOLR34HMN2s8PaN47qZZAGnvupcjxHaFZnW4pQEh0BvvVuw==}
    peerDependencies:
      '@types/react': '*'
      '@types/react-dom': '*'
      react: ^16.8 || ^17.0 || ^18.0
      react-dom: ^16.8 || ^17.0 || ^18.0
    peerDependenciesMeta:
      '@types/react':
        optional: true
      '@types/react-dom':
        optional: true
    dependencies:
      '@babel/runtime': 7.20.1
      '@radix-ui/react-primitive': 1.0.3(@types/react-dom@18.2.4)(@types/react@18.2.5)(react-dom@18.2.0)(react@18.2.0)
      '@types/react': 18.2.5
      '@types/react-dom': 18.2.4
      react: 18.2.0
      react-dom: 18.2.0(react@18.2.0)
    dev: false

  /@radix-ui/react-slot@1.0.0(react@18.2.0):
    resolution: {integrity: sha512-3mrKauI/tWXo1Ll+gN5dHcxDPdm/Df1ufcDLCecn+pnCIVcdWE7CujXo8QaXOWRJyZyQWWbpB8eFwHzWXlv5mQ==}
    peerDependencies:
      react: ^16.8 || ^17.0 || ^18.0
    dependencies:
      '@babel/runtime': 7.23.1
      '@radix-ui/react-compose-refs': 1.0.0(react@18.2.0)
      react: 18.2.0
    dev: false

  /@radix-ui/react-slot@1.0.2(@types/react@18.2.5)(react@18.2.0):
    resolution: {integrity: sha512-YeTpuq4deV+6DusvVUW4ivBgnkHwECUu0BiN43L5UCDFgdhsRUWAghhTF5MbvNTPzmiFOx90asDSUjWuCNapwg==}
    peerDependencies:
      '@types/react': '*'
      react: ^16.8 || ^17.0 || ^18.0
    peerDependenciesMeta:
      '@types/react':
        optional: true
    dependencies:
      '@babel/runtime': 7.20.1
      '@radix-ui/react-compose-refs': 1.0.1(@types/react@18.2.5)(react@18.2.0)
      '@types/react': 18.2.5
      react: 18.2.0
    dev: false

  /@radix-ui/react-use-callback-ref@1.0.0(react@18.2.0):
    resolution: {integrity: sha512-GZtyzoHz95Rhs6S63D2t/eqvdFCm7I+yHMLVQheKM7nBD8mbZIt+ct1jz4536MDnaOGKIxynJ8eHTkVGVVkoTg==}
    peerDependencies:
      react: ^16.8 || ^17.0 || ^18.0
    dependencies:
      '@babel/runtime': 7.23.1
      react: 18.2.0
    dev: false

  /@radix-ui/react-use-callback-ref@1.0.1(@types/react@18.2.5)(react@18.2.0):
    resolution: {integrity: sha512-D94LjX4Sp0xJFVaoQOd3OO9k7tpBYNOXdVhkltUbGv2Qb9OXdrg/CpsjlZv7ia14Sylv398LswWBVVu5nqKzAQ==}
    peerDependencies:
      '@types/react': '*'
      react: ^16.8 || ^17.0 || ^18.0
    peerDependenciesMeta:
      '@types/react':
        optional: true
    dependencies:
      '@babel/runtime': 7.23.1
      '@types/react': 18.2.5
      react: 18.2.0
    dev: false

  /@radix-ui/react-use-controllable-state@1.0.0(react@18.2.0):
    resolution: {integrity: sha512-FohDoZvk3mEXh9AWAVyRTYR4Sq7/gavuofglmiXB2g1aKyboUD4YtgWxKj8O5n+Uak52gXQ4wKz5IFST4vtJHg==}
    peerDependencies:
      react: ^16.8 || ^17.0 || ^18.0
    dependencies:
      '@babel/runtime': 7.23.1
      '@radix-ui/react-use-callback-ref': 1.0.0(react@18.2.0)
      react: 18.2.0
    dev: false

  /@radix-ui/react-use-controllable-state@1.0.1(@types/react@18.2.5)(react@18.2.0):
    resolution: {integrity: sha512-Svl5GY5FQeN758fWKrjM6Qb7asvXeiZltlT4U2gVfl8Gx5UAv2sMR0LWo8yhsIZh2oQ0eFdZ59aoOOMV7b47VA==}
    peerDependencies:
      '@types/react': '*'
      react: ^16.8 || ^17.0 || ^18.0
    peerDependenciesMeta:
      '@types/react':
        optional: true
    dependencies:
      '@babel/runtime': 7.23.1
      '@radix-ui/react-use-callback-ref': 1.0.1(@types/react@18.2.5)(react@18.2.0)
      '@types/react': 18.2.5
      react: 18.2.0
    dev: false

  /@radix-ui/react-use-escape-keydown@1.0.0(react@18.2.0):
    resolution: {integrity: sha512-JwfBCUIfhXRxKExgIqGa4CQsiMemo1Xt0W/B4ei3fpzpvPENKpMKQ8mZSB6Acj3ebrAEgi2xiQvcI1PAAodvyg==}
    peerDependencies:
      react: ^16.8 || ^17.0 || ^18.0
    dependencies:
      '@babel/runtime': 7.23.1
      '@radix-ui/react-use-callback-ref': 1.0.0(react@18.2.0)
      react: 18.2.0
    dev: false

  /@radix-ui/react-use-escape-keydown@1.0.3(@types/react@18.2.5)(react@18.2.0):
    resolution: {integrity: sha512-vyL82j40hcFicA+M4Ex7hVkB9vHgSse1ZWomAqV2Je3RleKGO5iM8KMOEtfoSB0PnIelMd2lATjTGMYqN5ylTg==}
    peerDependencies:
      '@types/react': '*'
      react: ^16.8 || ^17.0 || ^18.0
    peerDependenciesMeta:
      '@types/react':
        optional: true
    dependencies:
      '@babel/runtime': 7.23.1
      '@radix-ui/react-use-callback-ref': 1.0.1(@types/react@18.2.5)(react@18.2.0)
      '@types/react': 18.2.5
      react: 18.2.0
    dev: false

  /@radix-ui/react-use-layout-effect@1.0.0(react@18.2.0):
    resolution: {integrity: sha512-6Tpkq+R6LOlmQb1R5NNETLG0B4YP0wc+klfXafpUCj6JGyaUc8il7/kUZ7m59rGbXGczE9Bs+iz2qloqsZBduQ==}
    peerDependencies:
      react: ^16.8 || ^17.0 || ^18.0
    dependencies:
      '@babel/runtime': 7.23.1
      react: 18.2.0
    dev: false

  /@radix-ui/react-use-layout-effect@1.0.1(@types/react@18.2.5)(react@18.2.0):
    resolution: {integrity: sha512-v/5RegiJWYdoCvMnITBkNNx6bCj20fiaJnWtRkU18yITptraXjffz5Qbn05uOiQnOvi+dbkznkoaMltz1GnszQ==}
    peerDependencies:
      '@types/react': '*'
      react: ^16.8 || ^17.0 || ^18.0
    peerDependenciesMeta:
      '@types/react':
        optional: true
    dependencies:
      '@babel/runtime': 7.23.1
      '@types/react': 18.2.5
      react: 18.2.0
    dev: false

  /@rushstack/eslint-patch@1.2.0:
    resolution: {integrity: sha512-sXo/qW2/pAcmT43VoRKOJbDOfV3cYpq3szSVfIThQXNt+E4DfKj361vaAt3c88U5tPUxzEswam7GW48PJqtKAg==}
    dev: false

  /@sinclair/typebox@0.27.8:
    resolution: {integrity: sha512-+Fj43pSMwJs4KRrH/938Uf+uAELIgVBmQzg/q1YG10djyfA3TnrU8N8XzqCh/okZdszqBQTZf96idMfE5lnwTA==}
    dev: true

  /@sinonjs/commons@3.0.0:
    resolution: {integrity: sha512-jXBtWAF4vmdNmZgD5FoKsVLv3rPgDnLgPbU84LIJ3otV44vJlDRokVng5v8NFJdCf/da9legHcKaRuZs4L7faA==}
    dependencies:
      type-detect: 4.0.8
    dev: true

  /@sinonjs/fake-timers@10.3.0:
    resolution: {integrity: sha512-V4BG07kuYSUkTCSBHG8G8TNhM+F19jXFWnQtzj+we8DrkpSBCee9Z3Ms8yiGer/dlmhe35/Xdgyo3/0rQKg7YA==}
    dependencies:
      '@sinonjs/commons': 3.0.0
    dev: true

  /@swc/helpers@0.5.1:
    resolution: {integrity: sha512-sJ902EfIzn1Fa+qYmjdQqh8tPsoxyBz+8yBKC2HKUxyezKJFwPGOn7pv4WY6QuQW//ySQi5lJjA/ZT9sNWWNTg==}
    dependencies:
      tslib: 2.4.1
    dev: false

  /@types/babel__core@7.20.1:
    resolution: {integrity: sha512-aACu/U/omhdk15O4Nfb+fHgH/z3QsfQzpnvRZhYhThms83ZnAOZz7zZAWO7mn2yyNQaA4xTO8GLK3uqFU4bYYw==}
    dependencies:
      '@babel/parser': 7.22.16
      '@babel/types': 7.22.17
      '@types/babel__generator': 7.6.4
      '@types/babel__template': 7.4.1
      '@types/babel__traverse': 7.20.1
    dev: true

  /@types/babel__generator@7.6.4:
    resolution: {integrity: sha512-tFkciB9j2K755yrTALxD44McOrk+gfpIpvC3sxHjRawj6PfnQxrse4Clq5y/Rq+G3mrBurMax/lG8Qn2t9mSsg==}
    dependencies:
      '@babel/types': 7.22.17
    dev: true

  /@types/babel__template@7.4.1:
    resolution: {integrity: sha512-azBFKemX6kMg5Io+/rdGT0dkGreboUVR0Cdm3fz9QJWpaQGJRQXl7C+6hOTCZcMll7KFyEQpgbYI2lHdsS4U7g==}
    dependencies:
      '@babel/parser': 7.22.16
      '@babel/types': 7.22.17
    dev: true

  /@types/babel__traverse@7.20.1:
    resolution: {integrity: sha512-MitHFXnhtgwsGZWtT68URpOvLN4EREih1u3QtQiN4VdAxWKRVvGCSvw/Qth0M0Qq3pJpnGOu5JaM/ydK7OGbqg==}
    dependencies:
      '@babel/types': 7.22.17
    dev: true

  /@types/debug@4.1.8:
    resolution: {integrity: sha512-/vPO1EPOs306Cvhwv7KfVfYvOJqA/S/AXjaHQiJboCZzcNDb+TIJFN9/2C9DZ//ijSKWioNyUxD792QmDJ+HKQ==}
    dependencies:
      '@types/ms': 0.7.31
    dev: false

  /@types/graceful-fs@4.1.6:
    resolution: {integrity: sha512-Sig0SNORX9fdW+bQuTEovKj3uHcUL6LQKbCrrqb1X7J6/ReAbhCXRAhc+SMejhLELFj2QcyuxmUooZ4bt5ReSw==}
    dependencies:
      '@types/node': 18.17.15
    dev: true

  /@types/hast@2.3.5:
    resolution: {integrity: sha512-SvQi0L/lNpThgPoleH53cdjB3y9zpLlVjRbqB3rH8hx1jiRSBGAhyjV3H+URFjNVRqt2EdYNrbZE5IsGlNfpRg==}
    dependencies:
      '@types/unist': 2.0.7
    dev: false

  /@types/is-ci@3.0.0:
    resolution: {integrity: sha512-Q0Op0hdWbYd1iahB+IFNQcWXFq4O0Q5MwQP7uN0souuQ4rPg1vEYcnIOfr1gY+M+6rc8FGoRaBO1mOOvL29sEQ==}
    dependencies:
      ci-info: 3.8.0
    dev: false

  /@types/is-hotkey@0.1.7:
    resolution: {integrity: sha512-yB5C7zcOM7idwYZZ1wKQ3pTfjA9BbvFqRWvKB46GFddxnJtHwi/b9y84ykQtxQPg5qhdpg4Q/kWU3EGoCTmLzQ==}
    dev: false

  /@types/istanbul-lib-coverage@2.0.4:
    resolution: {integrity: sha512-z/QT1XN4K4KYuslS23k62yDIDLwLFkzxOuMplDtObz0+y7VqJCaO2o+SPwHCvLFZh7xazvvoor2tA/hPz9ee7g==}
    dev: true

  /@types/istanbul-lib-report@3.0.0:
    resolution: {integrity: sha512-plGgXAPfVKFoYfa9NpYDAkseG+g6Jr294RqeqcqDixSbU34MZVJRi/P+7Y8GDpzkEwLaGZZOpKIEmeVZNtKsrg==}
    dependencies:
      '@types/istanbul-lib-coverage': 2.0.4
    dev: true

  /@types/istanbul-reports@3.0.1:
    resolution: {integrity: sha512-c3mAZEuK0lvBp8tmuL74XRKn1+y2dcwOUpH7x4WrF6gk1GIgiluDRgMYQtw2OFcBvAJWlt6ASU3tSqxp0Uu0Aw==}
    dependencies:
      '@types/istanbul-lib-report': 3.0.0
    dev: true

  /@types/jest@29.5.4:
    resolution: {integrity: sha512-PhglGmhWeD46FYOVLt3X7TiWjzwuVGW9wG/4qocPevXMjCmrIc5b6db9WjeGE4QYVpUAWMDv3v0IiBwObY289A==}
    dependencies:
      expect: 29.6.4
      pretty-format: 29.6.3
    dev: true

  /@types/json5@0.0.29:
    resolution: {integrity: sha512-dRLjCWHYg4oaA77cxO64oO+7JwCwnIzkZPdrrC71jQmQtlhM556pwKo5bUzqvZndkVbeFLIIi+9TC40JNF5hNQ==}
    dev: false

  /@types/katex@0.16.1:
    resolution: {integrity: sha512-cwglq2A63Yk082CQk0t8LIoDhZAVgJqkumLyk3grpg3K8sevaDW//Qsspmxj9Sf+97biqt79CfAlPrvizHlP0w==}
    dev: false

  /@types/lodash.merge@4.6.7:
    resolution: {integrity: sha512-OwxUJ9E50gw3LnAefSHJPHaBLGEKmQBQ7CZe/xflHkyy/wH2zVyEIAKReHvVrrn7zKdF58p16We9kMfh7v0RRQ==}
    dependencies:
      '@types/lodash': 4.14.196
    dev: true

  /@types/lodash@4.14.196:
    resolution: {integrity: sha512-22y3o88f4a94mKljsZcanlNWPzO0uBsBdzLAngf2tp533LzZcQzb6+eZPJ+vCTt+bqF2XnvT9gejTLsAcJAJyQ==}

  /@types/mdast@3.0.12:
    resolution: {integrity: sha512-DT+iNIRNX884cx0/Q1ja7NyUPpZuv0KPyL5rGNxm1WC1OtHstl7n4Jb7nk+xacNShQMbczJjt8uFzznpp6kYBg==}
    dependencies:
      '@types/unist': 2.0.7
    dev: false

  /@types/minimist@1.2.2:
    resolution: {integrity: sha512-jhuKLIRrhvCPLqwPcx6INqmKeiA5EWrsCOPhrlFSrbrmU4ZMPjj5Ul/oLCMDO98XRUIwVm78xICz4EPCektzeQ==}
    dev: false

  /@types/ms@0.7.31:
    resolution: {integrity: sha512-iiUgKzV9AuaEkZqkOLDIvlQiL6ltuZd9tGcW3gwpnX8JbuiuhFlEGmmFXEXkN50Cvq7Os88IY2v0dkDqXYWVgA==}
    dev: false

  /@types/node-fetch@2.6.4:
    resolution: {integrity: sha512-1ZX9fcN4Rvkvgv4E6PAY5WXUFWFcRWxZa3EW83UjycOB9ljJCedb2CupIP4RZMEwF/M3eTcCihbBRgwtGbg5Rg==}
    dependencies:
      '@types/node': 18.17.15
      form-data: 3.0.1
    dev: false

  /@types/node@12.20.55:
    resolution: {integrity: sha512-J8xLz7q2OFulZ2cyGTLE1TbbZcjpno7FaN6zdJNrgAdrJ+DZzh/uFR6YrTb4C+nXakvud8Q4+rbhoIWlYQbUFQ==}
    dev: false

  /@types/node@18.11.17:
    resolution: {integrity: sha512-HJSUJmni4BeDHhfzn6nF0sVmd1SMezP7/4F0Lq+aXzmp2xm9O7WXrUtHW/CHlYVtZUbByEvWidHqRtcJXGF2Ng==}
    dev: true

  /@types/node@18.17.15:
    resolution: {integrity: sha512-2yrWpBk32tvV/JAd3HNHWuZn/VDN1P+72hWirHnvsvTGSqbANi+kSeuQR9yAHnbvaBvHDsoTdXV0Fe+iRtHLKA==}

  /@types/normalize-package-data@2.4.1:
    resolution: {integrity: sha512-Gj7cI7z+98M282Tqmp2K5EIsoouUEzbBJhQQzDE3jSIRk6r9gsz0oUokqIUR4u1R3dMHo0pDHM7sNOHyhulypw==}
    dev: false

  /@types/parse-json@4.0.0:
    resolution: {integrity: sha512-//oorEZjL6sbPcKUaCdIGlIUeH26mgzimjBB77G6XRgnDl/L5wOnpyBGRe/Mmf5CVW3PwEBE1NjiMZ/ssFh4wA==}
    dev: false

  /@types/prop-types@15.7.5:
    resolution: {integrity: sha512-JCB8C6SnDoQf0cNycqd/35A7MjcnK+ZTqE7judS6o7utxUCg6imJg3QK2qzHKszlTjcj2cn+NwMB2i96ubpj7w==}

  /@types/react-dom@18.2.4:
    resolution: {integrity: sha512-G2mHoTMTL4yoydITgOGwWdWMVd8sNgyEP85xVmMKAPUBwQWm9wBPQUmvbeF4V3WBY1P7mmL4BkjQ0SqUpf1snw==}
    dependencies:
      '@types/react': 18.2.5

  /@types/react-syntax-highlighter@15.5.7:
    resolution: {integrity: sha512-bo5fEO5toQeyCp0zVHBeggclqf5SQ/Z5blfFmjwO5dkMVGPgmiwZsJh9nu/Bo5L7IHTuGWrja6LxJVE2uB5ZrQ==}
    dependencies:
      '@types/react': 18.2.5
    dev: true

  /@types/react-transition-group@4.4.7:
    resolution: {integrity: sha512-ICCyBl5mvyqYp8Qeq9B5G/fyBSRC0zx3XM3sCC6KkcMsNeAHqXBKkmat4GqdJET5jtYUpZXrxI5flve5qhi2Eg==}
    dependencies:
      '@types/react': 18.2.5
    dev: false

  /@types/react@18.2.5:
    resolution: {integrity: sha512-RuoMedzJ5AOh23Dvws13LU9jpZHIc/k90AgmK7CecAYeWmSr3553L4u5rk4sWAPBuQosfT7HmTfG4Rg5o4nGEA==}
    dependencies:
      '@types/prop-types': 15.7.5
      '@types/scheduler': 0.16.2
      csstype: 3.1.2

  /@types/retry@0.12.0:
    resolution: {integrity: sha512-wWKOClTTiizcZhXnPY4wikVAwmdYHp8q6DmC+EJUzAMsycb7HB32Kh9RN4+0gExjmPmZSAQjgURXIGATPegAvA==}
    dev: false

  /@types/scheduler@0.16.2:
    resolution: {integrity: sha512-hppQEBDmlwhFAXKJX2KnWLYu5yMfi91yazPb2l+lbJiwW+wdo1gNeRA+3RgNSO39WYX2euey41KEwnqesU2Jew==}

  /@types/semver@7.5.0:
    resolution: {integrity: sha512-G8hZ6XJiHnuhQKR7ZmysCeJWE08o8T0AXtk5darsCaTVsYZhhgUrq53jizaR2FvsoeCwJhlmwTjkXBY5Pn/ZHw==}
    dev: false

  /@types/stack-utils@2.0.1:
    resolution: {integrity: sha512-Hl219/BT5fLAaz6NDkSuhzasy49dwQS/DSdu4MdggFB8zcXv7vflBI3xp7FEmkmdDkBUI2bPUNeMttp2knYdxw==}
    dev: true

  /@types/unist@2.0.7:
    resolution: {integrity: sha512-cputDpIbFgLUaGQn6Vqg3/YsJwxUwHLO13v3i5ouxT4lat0khip9AEWxtERujXV9wxIB1EyF97BSJFt6vpdI8g==}
    dev: false

  /@types/uuid@9.0.8:
    resolution: {integrity: sha512-jg+97EGIcY9AGHJJRaaPVgetKDsrTgbRjQ5Msgjh/DQKEFl0DtyRr/VCOyD1T2R1MNeWPK/u7JoGhlDZnKBAfA==}
    dev: false

  /@types/yargs-parser@21.0.0:
    resolution: {integrity: sha512-iO9ZQHkZxHn4mSakYV0vFHAVDyEOIJQrV2uZ06HxEPcx+mt8swXoZHIbaaJ2crJYFfErySgktuTZ3BeLz+XmFA==}
    dev: true

  /@types/yargs@17.0.24:
    resolution: {integrity: sha512-6i0aC7jV6QzQB8ne1joVZ0eSFIstHsCrobmOtghM11yGlH0j43FKL2UhWdELkyps0zuf7qVTUVCCR+tgSlyLLw==}
    dependencies:
      '@types/yargs-parser': 21.0.0
    dev: true

  /@typescript-eslint/parser@5.44.0(eslint@7.32.0)(typescript@5.1.3):
    resolution: {integrity: sha512-H7LCqbZnKqkkgQHaKLGC6KUjt3pjJDx8ETDqmwncyb6PuoigYajyAwBGz08VU/l86dZWZgI4zm5k2VaKqayYyA==}
    engines: {node: ^12.22.0 || ^14.17.0 || >=16.0.0}
    peerDependencies:
      eslint: ^6.0.0 || ^7.0.0 || ^8.0.0
      typescript: '*'
    peerDependenciesMeta:
      typescript:
        optional: true
    dependencies:
      '@typescript-eslint/scope-manager': 5.44.0
      '@typescript-eslint/types': 5.44.0
      '@typescript-eslint/typescript-estree': 5.44.0(typescript@5.1.3)
      debug: 4.3.4
      eslint: 7.32.0
      typescript: 5.1.3
    transitivePeerDependencies:
      - supports-color
    dev: false

  /@typescript-eslint/scope-manager@5.44.0:
    resolution: {integrity: sha512-2pKml57KusI0LAhgLKae9kwWeITZ7IsZs77YxyNyIVOwQ1kToyXRaJLl+uDEXzMN5hnobKUOo2gKntK9H1YL8g==}
    engines: {node: ^12.22.0 || ^14.17.0 || >=16.0.0}
    dependencies:
      '@typescript-eslint/types': 5.44.0
      '@typescript-eslint/visitor-keys': 5.44.0
    dev: false

  /@typescript-eslint/types@5.44.0:
    resolution: {integrity: sha512-Tp+zDnHmGk4qKR1l+Y1rBvpjpm5tGXX339eAlRBDg+kgZkz9Bw+pqi4dyseOZMsGuSH69fYfPJCBKBrbPCxYFQ==}
    engines: {node: ^12.22.0 || ^14.17.0 || >=16.0.0}
    dev: false

  /@typescript-eslint/typescript-estree@5.44.0(typescript@5.1.3):
    resolution: {integrity: sha512-M6Jr+RM7M5zeRj2maSfsZK2660HKAJawv4Ud0xT+yauyvgrsHu276VtXlKDFnEmhG+nVEd0fYZNXGoAgxwDWJw==}
    engines: {node: ^12.22.0 || ^14.17.0 || >=16.0.0}
    peerDependencies:
      typescript: '*'
    peerDependenciesMeta:
      typescript:
        optional: true
    dependencies:
      '@typescript-eslint/types': 5.44.0
      '@typescript-eslint/visitor-keys': 5.44.0
      debug: 4.3.4
      globby: 11.1.0
      is-glob: 4.0.3
      semver: 7.5.4
      tsutils: 3.21.0(typescript@5.1.3)
      typescript: 5.1.3
    transitivePeerDependencies:
      - supports-color
    dev: false

  /@typescript-eslint/visitor-keys@5.44.0:
    resolution: {integrity: sha512-a48tLG8/4m62gPFbJ27FxwCOqPKxsb8KC3HkmYoq2As/4YyjQl1jDbRr1s63+g4FS/iIehjmN3L5UjmKva1HzQ==}
    engines: {node: ^12.22.0 || ^14.17.0 || >=16.0.0}
    dependencies:
      '@typescript-eslint/types': 5.44.0
      eslint-visitor-keys: 3.3.0
    dev: false

  /abort-controller@3.0.0:
    resolution: {integrity: sha512-h8lQ8tacZYnR3vNQTgibj+tODHI5/+l06Au2Pcriv/Gmet0eaj4TwWH41sO9wnHDiQsEj19q0drzdWdeAHtweg==}
    engines: {node: '>=6.5'}
    dependencies:
      event-target-shim: 5.0.1
    dev: false

  /acorn-jsx@5.3.2(acorn@7.4.1):
    resolution: {integrity: sha512-rq9s+JNhf0IChjtDXxllJ7g41oZk5SlXtp0LHwyA5cejwn7vKmKp4pPri6YEePv2PU65sAsegbXtIinmDFDXgQ==}
    peerDependencies:
      acorn: ^6.0.0 || ^7.0.0 || ^8.0.0
    dependencies:
      acorn: 7.4.1

  /acorn-node@1.8.2:
    resolution: {integrity: sha512-8mt+fslDufLYntIoPAaIMUe/lrbrehIiwmR3t2k9LljIzoigEPF27eLk2hy8zSGzmR/ogr7zbRKINMo1u0yh5A==}
    dependencies:
      acorn: 7.4.1
      acorn-walk: 7.2.0
      xtend: 4.0.2
    dev: true

  /acorn-walk@7.2.0:
    resolution: {integrity: sha512-OPdCF6GsMIP+Az+aWfAAOEt2/+iVDKE7oy6lJ098aoe59oAmK76qV6Gw60SbZ8jHuG2wH058GF4pLFbYamYrVA==}
    engines: {node: '>=0.4.0'}
    dev: true

  /acorn@7.4.1:
    resolution: {integrity: sha512-nQyp0o1/mNdbTO1PO6kHkwSrmgZ0MT/jCCpNiwbUjGoRN4dlBhqJtoQuCnEOKzgTVwg0ZWiCoQy6SxMebQVh8A==}
    engines: {node: '>=0.4.0'}
    hasBin: true

  /agentkeepalive@4.5.0:
    resolution: {integrity: sha512-5GG/5IbQQpC9FpkRGsSvZI5QYeSCzlJHdpBQntCsuTOxhKD8lqKhrleg2Yi7yvMIf82Ycmmqln9U8V9qwEiJew==}
    engines: {node: '>= 8.0.0'}
    dependencies:
      humanize-ms: 1.2.1
    dev: false

  /ajv@6.12.6:
    resolution: {integrity: sha512-j3fVLgvTo527anyYyJOGTYJbG+vnnQYvE0m5mmkc1TK+nxAppkCLMIL0aZ4dblVCNoGShhm+kzE4ZUykBoMg4g==}
    dependencies:
      fast-deep-equal: 3.1.3
      fast-json-stable-stringify: 2.1.0
      json-schema-traverse: 0.4.1
      uri-js: 4.4.1

  /ajv@8.11.2:
    resolution: {integrity: sha512-E4bfmKAhGiSTvMfL1Myyycaub+cUEU2/IvpylXkUu7CHBkBj1f/ikdzbD7YQ6FKUbixDxeYvB/xY4fvyroDlQg==}
    dependencies:
      fast-deep-equal: 3.1.3
      json-schema-traverse: 1.0.0
      require-from-string: 2.0.2
      uri-js: 4.4.1

  /ansi-colors@4.1.3:
    resolution: {integrity: sha512-/6w/C21Pm1A7aZitlI5Ni/2J6FFQN8i1Cvz3kHABAAbw93v/NlvKdVOqz7CCWz/3iv/JplRSEEZ83XION15ovw==}
    engines: {node: '>=6'}

  /ansi-escapes@4.3.2:
    resolution: {integrity: sha512-gKXj5ALrKWQLsYG9jlTRmR/xKluxHV+Z9QEwNIgCfM1/uwPMCuzVVnh5mwTd+OuBZcwSIMbqssNWRm1lE51QaQ==}
    engines: {node: '>=8'}
    dependencies:
      type-fest: 0.21.3
    dev: true

  /ansi-regex@5.0.1:
    resolution: {integrity: sha512-quJQXlTSUGL2LH9SUXo8VwsY4soanhgo6LNSm84E1LBcE8s3O0wpdiRzyR9z/ZZJMlMWv37qOOb9pdJlMUEKFQ==}
    engines: {node: '>=8'}

  /ansi-styles@3.2.1:
    resolution: {integrity: sha512-VT0ZI6kZRdTh8YyJw3SMbYm/u+NqfsAxEpWO0Pf9sq8/e94WxxOpPKx9FR1FlyCtOVDNOQ+8ntlqFxiRc+r5qA==}
    engines: {node: '>=4'}
    dependencies:
      color-convert: 1.9.3

  /ansi-styles@4.3.0:
    resolution: {integrity: sha512-zbB9rCJAT1rbjiVDb2hqKFHNYLxgtk8NURxZ3IZwD3F6NtxbXZQCnnSi1Lkx+IDohdPlFp222wVALIheZJQSEg==}
    engines: {node: '>=8'}
    dependencies:
      color-convert: 2.0.1

  /ansi-styles@5.2.0:
    resolution: {integrity: sha512-Cxwpt2SfTzTtXcfOlzGEee8O+c+MmUgGrNiBcXnuWxuFJHe6a5Hz7qwhwe5OgaSYI0IJvkLqWX1ASG+cJOkEiA==}
    engines: {node: '>=10'}

  /any-promise@1.3.0:
    resolution: {integrity: sha512-7UvmKalWRt1wgjL1RrGxoSJW/0QZFIegpeGvZG9kjp8vrRu55XTHbwnqq2GpXm9uLbcuhxm3IqX9OB4MZR1b2A==}
    dev: true

  /anymatch@3.1.3:
    resolution: {integrity: sha512-KMReFUr0B4t+D+OBkjR3KYqvocp2XaSzO55UcB6mgQMd3KbcE+mWTyvVV7D/zsdEbNnV6acZUutkiHQXvTr1Rw==}
    engines: {node: '>= 8'}
    dependencies:
      normalize-path: 3.0.0
      picomatch: 2.3.1
    dev: true

  /arg@5.0.2:
    resolution: {integrity: sha512-PYjyFOLKQ9y57JvQ6QLo8dAgNqswh8M1RMJYdQduT6xbWSgK36P/Z/v+p888pM69jMMfS8Xd8F6I1kQ/I9HUGg==}
    dev: true

  /argparse@1.0.10:
    resolution: {integrity: sha512-o5Roy6tNG4SL/FOkCAN6RzjiakZS25RLYFrcMttJqbdd8BWrnA+fGz57iN5Pb06pvBGvl5gQ0B48dJlslXvoTg==}
    dependencies:
      sprintf-js: 1.0.3

  /argparse@2.0.1:
    resolution: {integrity: sha512-8+9WqebbFzpX9OR+Wa6O29asIogeRMzcGtAINdpMHHyAg10f05aSFVBbcEqGf/PXw1EjAZ+q2/bEBg3DvurK3Q==}
    dev: false

  /aria-hidden@1.2.3:
    resolution: {integrity: sha512-xcLxITLe2HYa1cnYnwCjkOO1PqUHQpozB8x9AR0OgWN2woOBi5kSDVxKfd0b7sb1hw5qFeJhXm9H1nu3xSfLeQ==}
    engines: {node: '>=10'}
    dependencies:
      tslib: 2.4.1
    dev: false

  /aria-query@4.2.2:
    resolution: {integrity: sha512-o/HelwhuKpTj/frsOsbNLNgnNGVIFsVP/SW2BSF14gVl7kAfMOJ6/8wUAUvG1R1NHKrfG+2sHZTu0yauT1qBrA==}
    engines: {node: '>=6.0'}
    dependencies:
      '@babel/runtime': 7.23.1
      '@babel/runtime-corejs3': 7.20.1
    dev: false

  /array-buffer-byte-length@1.0.0:
    resolution: {integrity: sha512-LPuwb2P+NrQw3XhxGc36+XSvuBPopovXYTR9Ew++Du9Yb/bx5AzBfrIsBoj0EZUifjQU+sHL21sseZ3jerWO/A==}
    dependencies:
      call-bind: 1.0.2
      is-array-buffer: 3.0.2
    dev: false

  /array-includes@3.1.6:
    resolution: {integrity: sha512-sgTbLvL6cNnw24FnbaDyjmvddQ2ML8arZsgaJhoABMoplz/4QRhtrYS+alr1BUM1Bwp6dhx8vVCBSLG+StwOFw==}
    engines: {node: '>= 0.4'}
    dependencies:
      call-bind: 1.0.2
      define-properties: 1.1.4
      es-abstract: 1.20.4
      get-intrinsic: 1.1.3
      is-string: 1.0.7
    dev: false

  /array-union@2.1.0:
    resolution: {integrity: sha512-HGyxoOTYUyCM6stUe6EJgnd4EoewAI7zMdfqO+kGjnlZmBDz/cR5pf8r/cR4Wq60sL/p0IkcjUEEPwS3GFrIyw==}
    engines: {node: '>=8'}

  /array.prototype.flat@1.3.1:
    resolution: {integrity: sha512-roTU0KWIOmJ4DRLmwKd19Otg0/mT3qPNt0Qb3GWW8iObuZXxrjB/pzn0R3hqpRSWg4HCwqx+0vwOnWnvlOyeIA==}
    engines: {node: '>= 0.4'}
    dependencies:
      call-bind: 1.0.2
      define-properties: 1.1.4
      es-abstract: 1.20.4
      es-shim-unscopables: 1.0.0
    dev: false

  /array.prototype.flatmap@1.3.1:
    resolution: {integrity: sha512-8UGn9O1FDVvMNB0UlLv4voxRMze7+FpHyF5mSMRjWHUMlpoDViniy05870VlxhfgTnLbpuwTzvD76MTtWxB/mQ==}
    engines: {node: '>= 0.4'}
    dependencies:
      call-bind: 1.0.2
      define-properties: 1.1.4
      es-abstract: 1.20.4
      es-shim-unscopables: 1.0.0
    dev: false

  /array.prototype.tosorted@1.1.1:
    resolution: {integrity: sha512-pZYPXPRl2PqWcsUs6LOMn+1f1532nEoPTYowBtqLwAW+W8vSVhkIGnmOX1t/UQjD6YGI0vcD2B1U7ZFGQH9jnQ==}
    dependencies:
      call-bind: 1.0.2
      define-properties: 1.1.4
      es-abstract: 1.20.4
      es-shim-unscopables: 1.0.0
      get-intrinsic: 1.1.3
    dev: false

  /arrify@1.0.1:
    resolution: {integrity: sha512-3CYzex9M9FGQjCGMGyi6/31c8GJbgb0qGyrx5HWxPd0aCwh4cB2YjMb2Xf9UuoogrMrlO9cTqnB5rI5GHZTcUA==}
    engines: {node: '>=0.10.0'}
    dev: false

  /ast-types-flow@0.0.7:
    resolution: {integrity: sha512-eBvWn1lvIApYMhzQMsu9ciLfkBY499mFZlNqG+/9WR7PVlroQw0vG30cOQQbaKz3sCEc44TAOu2ykzqXSNnwag==}
    dev: false

  /astral-regex@2.0.0:
    resolution: {integrity: sha512-Z7tMw1ytTXt5jqMcOP+OQteU1VuNK9Y02uuJtKQ1Sv69jXQKKg5cibLwGJow8yzZP+eAc18EmLGPal0bp36rvQ==}
    engines: {node: '>=8'}

  /asynckit@0.4.0:
    resolution: {integrity: sha512-Oei9OH4tRh0YqU3GxhX79dM/mwVgvbZJaSNaRk+bshkj0S5cfHcgYakreBjrHwatXKbz+IoIdYLxrKim2MjW0Q==}
    dev: false

  /autoprefixer@10.4.13(postcss@8.4.20):
    resolution: {integrity: sha512-49vKpMqcZYsJjwotvt4+h/BCjJVnhGwcLpDt5xkcaOG3eLrG/HUYLagrihYsQ+qrIBgIzX1Rw7a6L8I/ZA1Atg==}
    engines: {node: ^10 || ^12 || >=14}
    hasBin: true
    peerDependencies:
      postcss: ^8.1.0
    dependencies:
      browserslist: 4.21.4
      caniuse-lite: 1.0.30001434
      fraction.js: 4.2.0
      normalize-range: 0.1.2
      picocolors: 1.0.0
      postcss: 8.4.20
      postcss-value-parser: 4.2.0
    dev: true

  /available-typed-arrays@1.0.5:
    resolution: {integrity: sha512-DMD0KiN46eipeziST1LPP/STfDU0sufISXmjSgvVsoU2tqxctQeASejWcfNtxYKqETM1UxQ8sp2OrSBWpHY6sw==}
    engines: {node: '>= 0.4'}
    dev: false

  /axe-core@4.5.2:
    resolution: {integrity: sha512-u2MVsXfew5HBvjsczCv+xlwdNnB1oQR9HlAcsejZttNjKKSkeDNVwB1vMThIUIFI9GoT57Vtk8iQLwqOfAkboA==}
    engines: {node: '>=4'}
    dev: false

  /axobject-query@2.2.0:
    resolution: {integrity: sha512-Td525n+iPOOyUQIeBfcASuG6uJsDOITl7Mds5gFyerkWiX7qhUTdYUBlSgNMyVqtSJqwpt1kXGLdUt6SykLMRA==}
    dev: false

  /babel-jest@29.6.4(@babel/core@7.22.17):
    resolution: {integrity: sha512-meLj23UlSLddj6PC+YTOFRgDAtjnZom8w/ACsrx0gtPtv5cJZk0A5Unk5bV4wixD7XaPCN1fQvpww8czkZURmw==}
    engines: {node: ^14.15.0 || ^16.10.0 || >=18.0.0}
    peerDependencies:
      '@babel/core': ^7.8.0
    dependencies:
      '@babel/core': 7.22.17
      '@jest/transform': 29.6.4
      '@types/babel__core': 7.20.1
      babel-plugin-istanbul: 6.1.1
      babel-preset-jest: 29.6.3(@babel/core@7.22.17)
      chalk: 4.1.2
      graceful-fs: 4.2.10
      slash: 3.0.0
    transitivePeerDependencies:
      - supports-color
    dev: true

  /babel-plugin-istanbul@6.1.1:
    resolution: {integrity: sha512-Y1IQok9821cC9onCx5otgFfRm7Lm+I+wwxOx738M/WLPZ9Q42m4IG5W0FNX8WLL2gYMZo3JkuXIH2DOpWM+qwA==}
    engines: {node: '>=8'}
    dependencies:
      '@babel/helper-plugin-utils': 7.22.5
      '@istanbuljs/load-nyc-config': 1.1.0
      '@istanbuljs/schema': 0.1.3
      istanbul-lib-instrument: 5.2.1
      test-exclude: 6.0.0
    transitivePeerDependencies:
      - supports-color
    dev: true

  /babel-plugin-jest-hoist@29.6.3:
    resolution: {integrity: sha512-ESAc/RJvGTFEzRwOTT4+lNDk/GNHMkKbNzsvT0qKRfDyyYTskxB5rnU2njIDYVxXCBHHEI1c0YwHob3WaYujOg==}
    engines: {node: ^14.15.0 || ^16.10.0 || >=18.0.0}
    dependencies:
      '@babel/template': 7.22.15
      '@babel/types': 7.22.17
      '@types/babel__core': 7.20.1
      '@types/babel__traverse': 7.20.1
    dev: true

  /babel-plugin-macros@3.1.0:
    resolution: {integrity: sha512-Cg7TFGpIr01vOQNODXOOaGz2NpCU5gl8x1qJFbb6hbZxR7XrcE2vtbAsTAbJ7/xwJtUuJEw8K8Zr/AE0LHlesg==}
    engines: {node: '>=10', npm: '>=6'}
    dependencies:
      '@babel/runtime': 7.23.1
      cosmiconfig: 7.1.0
      resolve: 1.22.1
    dev: false

  /babel-preset-current-node-syntax@1.0.1(@babel/core@7.22.17):
    resolution: {integrity: sha512-M7LQ0bxarkxQoN+vz5aJPsLBn77n8QgTFmo8WK0/44auK2xlCXrYcUxHFxgU7qW5Yzw/CjmLRK2uJzaCd7LvqQ==}
    peerDependencies:
      '@babel/core': ^7.0.0
    dependencies:
      '@babel/core': 7.22.17
      '@babel/plugin-syntax-async-generators': 7.8.4(@babel/core@7.22.17)
      '@babel/plugin-syntax-bigint': 7.8.3(@babel/core@7.22.17)
      '@babel/plugin-syntax-class-properties': 7.12.13(@babel/core@7.22.17)
      '@babel/plugin-syntax-import-meta': 7.10.4(@babel/core@7.22.17)
      '@babel/plugin-syntax-json-strings': 7.8.3(@babel/core@7.22.17)
      '@babel/plugin-syntax-logical-assignment-operators': 7.10.4(@babel/core@7.22.17)
      '@babel/plugin-syntax-nullish-coalescing-operator': 7.8.3(@babel/core@7.22.17)
      '@babel/plugin-syntax-numeric-separator': 7.10.4(@babel/core@7.22.17)
      '@babel/plugin-syntax-object-rest-spread': 7.8.3(@babel/core@7.22.17)
      '@babel/plugin-syntax-optional-catch-binding': 7.8.3(@babel/core@7.22.17)
      '@babel/plugin-syntax-optional-chaining': 7.8.3(@babel/core@7.22.17)
      '@babel/plugin-syntax-top-level-await': 7.14.5(@babel/core@7.22.17)
    dev: true

  /babel-preset-jest@29.6.3(@babel/core@7.22.17):
    resolution: {integrity: sha512-0B3bhxR6snWXJZtR/RliHTDPRgn1sNHOR0yVtq/IiQFyuOVjFS+wuio/R4gSNkyYmKmJB4wGZv2NZanmKmTnNA==}
    engines: {node: ^14.15.0 || ^16.10.0 || >=18.0.0}
    peerDependencies:
      '@babel/core': ^7.0.0
    dependencies:
      '@babel/core': 7.22.17
      babel-plugin-jest-hoist: 29.6.3
      babel-preset-current-node-syntax: 1.0.1(@babel/core@7.22.17)
    dev: true

  /bail@2.0.2:
    resolution: {integrity: sha512-0xO6mYd7JB2YesxDKplafRpsiOzPt9V02ddPCLbY1xYGPOX24NTyN50qnUxgCPcSoYMhKpAuBTjQoRZCAkUDRw==}
    dev: false

  /balanced-match@1.0.2:
    resolution: {integrity: sha512-3oSeUO0TMV67hN1AmbXsK4yaqU7tjiHlbxRDZOpH0KW9+CeX4bRAaX0Anxt0tx2MrpRpWwQaPwIlISEJhYU5Pw==}

  /base-64@0.1.0:
    resolution: {integrity: sha512-Y5gU45svrR5tI2Vt/X9GPd3L0HNIKzGu202EjxrXMpuc2V2CiKgemAbUUsqYmZJvPtCXoUKjNZwBJzsNScUbXA==}
    dev: false

  /base64-js@1.5.1:
    resolution: {integrity: sha512-AKpaYlHn8t4SVbOHCy+b5+KKgvR4vrsD8vbvrbiQJps7fKDTkjkDry6ji0rUJjC0kzbNePLwzxq8iypo41qeWA==}
    dev: false

  /better-path-resolve@1.0.0:
    resolution: {integrity: sha512-pbnl5XzGBdrFU/wT4jqmJVPn2B6UHPBOhzMQkY/SPUPB6QtUXtmBHBIwCbXJol93mOpGMnQyP/+BB19q04xj7g==}
    engines: {node: '>=4'}
    dependencies:
      is-windows: 1.0.2
    dev: false

  /binary-extensions@2.2.0:
    resolution: {integrity: sha512-jDctJ/IVQbZoJykoeHbhXpOlNBqGNcwXJKJog42E5HDPUwQTSdjCHdihjj0DlnheQ7blbT6dHOafNAiS8ooQKA==}
    engines: {node: '>=8'}

  /binary-search@1.3.6:
    resolution: {integrity: sha512-nbE1WxOTTrUWIfsfZ4aHGYu5DOuNkbxGokjV6Z2kxfJK3uaAb8zNK1muzOeipoLHZjInT4Br88BHpzevc681xA==}
    dev: false

  /brace-expansion@1.1.11:
    resolution: {integrity: sha512-iCuPHDFgrHX7H2vEI/5xpz07zSHB00TpugqhmYtVmMO6518mCuRMoOYFldEBl0g187ufozdaHgWKcYFb61qGiA==}
    dependencies:
      balanced-match: 1.0.2
      concat-map: 0.0.1

  /braces@3.0.2:
    resolution: {integrity: sha512-b8um+L1RzM3WDSzvhm6gIz1yfTbBt6YTlcEKAvsmqCZZFw46z626lVj9j1yEPW33H5H+lBQpZMP1k8l+78Ha0A==}
    engines: {node: '>=8'}
    dependencies:
      fill-range: 7.0.1

  /breakword@1.0.6:
    resolution: {integrity: sha512-yjxDAYyK/pBvws9H4xKYpLDpYKEH6CzrBPAuXq3x18I+c/2MkVtT3qAr7Oloi6Dss9qNhPVueAAVU1CSeNDIXw==}
    dependencies:
      wcwidth: 1.0.1
    dev: false

  /browserslist@4.21.10:
    resolution: {integrity: sha512-bipEBdZfVH5/pwrvqc+Ub0kUPVfGUhlKxbvfD+z1BDnPEO/X98ruXGA1WP5ASpAFKan7Qr6j736IacbZQuAlKQ==}
    engines: {node: ^6 || ^7 || ^8 || ^9 || ^10 || ^11 || ^12 || >=13.7}
    hasBin: true
    dependencies:
      caniuse-lite: 1.0.30001522
      electron-to-chromium: 1.4.501
      node-releases: 2.0.13
      update-browserslist-db: 1.0.11(browserslist@4.21.10)
    dev: true

  /browserslist@4.21.4:
    resolution: {integrity: sha512-CBHJJdDmgjl3daYjN5Cp5kbTf1mUhZoS+beLklHIvkOWscs83YAhLlF3Wsh/lciQYAcbBJgTOD44VtG31ZM4Hw==}
    engines: {node: ^6 || ^7 || ^8 || ^9 || ^10 || ^11 || ^12 || >=13.7}
    hasBin: true
    dependencies:
      caniuse-lite: 1.0.30001434
      electron-to-chromium: 1.4.284
      node-releases: 2.0.6
      update-browserslist-db: 1.0.10(browserslist@4.21.4)
    dev: true

  /bs-logger@0.2.6:
    resolution: {integrity: sha512-pd8DCoxmbgc7hyPKOvxtqNcjYoOsABPQdcCUjGp3d42VR2CX1ORhk2A87oqqu5R1kk+76nsxZupkmyd+MVtCog==}
    engines: {node: '>= 6'}
    dependencies:
      fast-json-stable-stringify: 2.1.0
    dev: true

  /bser@2.1.1:
    resolution: {integrity: sha512-gQxTNE/GAfIIrmHLUE3oJyp5FO6HRBfhjnw4/wMmA63ZGDJnWBmgY/lyQBpnDUkGmAhbSe39tx2d/iTOAfglwQ==}
    dependencies:
      node-int64: 0.4.0
    dev: true

  /buffer-from@1.1.2:
    resolution: {integrity: sha512-E+XQCRwSbaaiChtv6k6Dwgc+bx+Bs6vuKJHHl5kox/BaKbhiXzqQOwK4cO22yElGp2OCmjwVhT3HmxgyPGnJfQ==}
    dev: true

  /bundle-require@4.0.2(esbuild@0.17.19):
    resolution: {integrity: sha512-jwzPOChofl67PSTW2SGubV9HBQAhhR2i6nskiOThauo9dzwDUgOWQScFVaJkjEfYX+UXiD+LEx8EblQMc2wIag==}
    engines: {node: ^12.20.0 || ^14.13.1 || >=16.0.0}
    peerDependencies:
      esbuild: '>=0.17'
    dependencies:
      esbuild: 0.17.19
      load-tsconfig: 0.2.3
    dev: true

  /busboy@1.6.0:
    resolution: {integrity: sha512-8SFQbg/0hQ9xy3UNTB0YEnsNBbWfhf7RtnzpL7TkBiTBRfrQ9Fxcnz7VJsleJpyp6rVLvXiuORqjlHi5q+PYuA==}
    engines: {node: '>=10.16.0'}
    dependencies:
      streamsearch: 1.1.0
    dev: false

  /cac@6.7.14:
    resolution: {integrity: sha512-b6Ilus+c3RrdDk+JhLKUAQfzzgLEPy6wcXqS7f/xe1EETvsDP6GORG7SFuOs6cID5YkqchW/LXZbX5bc8j7ZcQ==}
    engines: {node: '>=8'}
    dev: true

  /call-bind@1.0.2:
    resolution: {integrity: sha512-7O+FbCihrB5WGbFYesctwmTKae6rOiIzmz1icreWJ+0aA7LJfuqhEso2T9ncpcFtzMQtzXf2QGGueWJGTYsqrA==}
    dependencies:
      function-bind: 1.1.1
      get-intrinsic: 1.1.3
    dev: false

  /callsites@3.1.0:
    resolution: {integrity: sha512-P8BjAsXvZS+VIDUI11hHCQEv74YT67YUi5JJFNWIqL235sBmjX4+qx9Muvls5ivyNENctx46xQLQ3aTuE7ssaQ==}
    engines: {node: '>=6'}

  /camelcase-css@2.0.1:
    resolution: {integrity: sha512-QOSvevhslijgYwRx6Rv7zKdMF8lbRmx+uQGx2+vDc+KI/eBnsy9kit5aj23AgGu3pa4t9AgwbnXWqS+iOY+2aA==}
    engines: {node: '>= 6'}
    dev: true

  /camelcase-keys@6.2.2:
    resolution: {integrity: sha512-YrwaA0vEKazPBkn0ipTiMpSajYDSe+KjQfrjhcBMxJt/znbvlHd8Pw/Vamaz5EB4Wfhs3SUR3Z9mwRu/P3s3Yg==}
    engines: {node: '>=8'}
    dependencies:
      camelcase: 5.3.1
      map-obj: 4.3.0
      quick-lru: 4.0.1
    dev: false

  /camelcase@5.3.1:
    resolution: {integrity: sha512-L28STB170nwWS63UjtlEOE3dldQApaJXZkOI1uMFfzf3rRuPegHaHesyee+YxQ+W6SvRDQV6UrdOdRiR153wJg==}
    engines: {node: '>=6'}

  /camelcase@6.3.0:
    resolution: {integrity: sha512-Gmy6FhYlCY7uOElZUSbxo2UCDH8owEk996gkbrpsgGtrJLM3J7jGxl9Ic7Qwwj4ivOE5AWZWRMecDdF7hqGjFA==}
    engines: {node: '>=10'}

  /caniuse-lite@1.0.30001434:
    resolution: {integrity: sha512-aOBHrLmTQw//WFa2rcF1If9fa3ypkC1wzqqiKHgfdrXTWcU8C4gKVZT77eQAPWN1APys3+uQ0Df07rKauXGEYA==}

  /caniuse-lite@1.0.30001522:
    resolution: {integrity: sha512-TKiyTVZxJGhsTszLuzb+6vUZSjVOAhClszBr2Ta2k9IwtNBT/4dzmL6aywt0HCgEZlmwJzXJd8yNiob6HgwTRg==}
    dev: true

  /ccount@2.0.1:
    resolution: {integrity: sha512-eyrF0jiFpY+3drT6383f1qhkbGsLSifNAjA61IUjZjmLCWjItY6LB9ft9YhoDgwfmclB2zhu51Lc7+95b8NRAg==}
    dev: false

  /chalk@2.4.2:
    resolution: {integrity: sha512-Mti+f9lpJNcwF4tWV8/OrTTtF1gZi+f8FqlyAdouralcFWFQWF2+NgCHShjkCb+IFBLq9buZwE1xckQU4peSuQ==}
    engines: {node: '>=4'}
    dependencies:
      ansi-styles: 3.2.1
      escape-string-regexp: 1.0.5
      supports-color: 5.5.0

  /chalk@4.1.2:
    resolution: {integrity: sha512-oKnbhFyRIXpUuez8iBMmyEa4nbj4IOQyuhc/wy9kY7/WVPcwIO9VA668Pu8RkO7+0G76SLROeyw9CpQ061i4mA==}
    engines: {node: '>=10'}
    dependencies:
      ansi-styles: 4.3.0
      supports-color: 7.2.0

  /char-regex@1.0.2:
    resolution: {integrity: sha512-kWWXztvZ5SBQV+eRgKFeh8q5sLuZY2+8WUIzlxWVTg+oGwY14qylx1KbKzHd8P6ZYkAg0xyIDU9JMHhyJMZ1jw==}
    engines: {node: '>=10'}
    dev: true

  /character-entities-legacy@1.1.4:
    resolution: {integrity: sha512-3Xnr+7ZFS1uxeiUDvV02wQ+QDbc55o97tIV5zHScSPJpcLm/r0DFPcoY3tYRp+VZukxuMeKgXYmsXQHO05zQeA==}
    dev: false

  /character-entities@1.2.4:
    resolution: {integrity: sha512-iBMyeEHxfVnIakwOuDXpVkc54HijNgCyQB2w0VfGQThle6NXn50zU6V/u+LDhxHcDUPojn6Kpga3PTAD8W1bQw==}
    dev: false

  /character-entities@2.0.2:
    resolution: {integrity: sha512-shx7oQ0Awen/BRIdkjkvz54PnEEI/EjwXDSIZp86/KKdbafHh1Df/RYGBhn4hbe2+uKC9FnT5UCEdyPz3ai9hQ==}
    dev: false

  /character-reference-invalid@1.1.4:
    resolution: {integrity: sha512-mKKUkUbhPpQlCOfIuZkvSEgktjPFIsZKRRbC6KWVEMvlzblj3i3asQv5ODsrwt0N3pHAEvjP8KTQPHkp0+6jOg==}
    dev: false

  /chardet@0.7.0:
    resolution: {integrity: sha512-mT8iDcrh03qDGRRmoA2hmBJnxpllMR+0/0qlzjqZES6NdiWDcZkCNAk4rPFZ9Q85r27unkiNNg8ZOiwZXBHwcA==}
    dev: false

  /charenc@0.0.2:
    resolution: {integrity: sha512-yrLQ/yVUFXkzg7EDQsPieE/53+0RlaWTs+wBrvW36cyilJ2SaDWfl4Yj7MtLTXleV9uEKefbAGUPv2/iWSooRA==}
    dev: false

  /chokidar@3.5.3:
    resolution: {integrity: sha512-Dr3sfKRP6oTcjf2JmUmFJfeVMvXBdegxB0iVQ5eb2V10uFJUCAS8OByZdVAyVb8xXNz3GjjTgj9kLWsZTqE6kw==}
    engines: {node: '>= 8.10.0'}
    dependencies:
      anymatch: 3.1.3
      braces: 3.0.2
      glob-parent: 5.1.2
      is-binary-path: 2.1.0
      is-glob: 4.0.3
      normalize-path: 3.0.0
      readdirp: 3.6.0
    optionalDependencies:
      fsevents: 2.3.3
    dev: true

  /ci-info@3.8.0:
    resolution: {integrity: sha512-eXTggHWSooYhq49F2opQhuHWgzucfF2YgODK4e1566GQs5BIfP30B0oenwBJHfWxAs2fyPB1s7Mg949zLf61Yw==}
    engines: {node: '>=8'}

  /cjs-module-lexer@1.2.3:
    resolution: {integrity: sha512-0TNiGstbQmCFwt4akjjBg5pLRTSyj/PkWQ1ZoO2zntmg9yLqSRxwEa4iCfQLGjqhiqBfOJa7W/E8wfGrTDmlZQ==}
    dev: true

  /class-variance-authority@0.6.1:
    resolution: {integrity: sha512-eurOEGc7YVx3majOrOb099PNKgO3KnKSApOprXI4BTq6bcfbqbQXPN2u+rPPmIJ2di23bMwhk0SxCCthBmszEQ==}
    dependencies:
      clsx: 1.2.1
    dev: false

  /client-only@0.0.1:
    resolution: {integrity: sha512-IV3Ou0jSMzZrd3pZ48nLkT9DA7Ag1pnPzaiQhpW7c3RbcqqzvzzVu+L8gfqMp/8IM2MQtSiqaCxrrcfu8I8rMA==}
    dev: false

  /cliui@6.0.0:
    resolution: {integrity: sha512-t6wbgtoCXvAzst7QgXxJYqPt0usEfbgQdftEPbLL/cvv6HPE5VgvqCuAIDR0NgU52ds6rFwqrgakNLrHEjCbrQ==}
    dependencies:
      string-width: 4.2.3
      strip-ansi: 6.0.1
      wrap-ansi: 6.2.0
    dev: false

  /cliui@8.0.1:
    resolution: {integrity: sha512-BSeNnyus75C4//NQ9gQt1/csTXyo/8Sb+afLAkzAptFuMsod9HFokGNudZpi/oQV73hnVK+sR+5PVRMd+Dr7YQ==}
    engines: {node: '>=12'}
    dependencies:
      string-width: 4.2.3
      strip-ansi: 6.0.1
      wrap-ansi: 7.0.0

  /clone@1.0.4:
    resolution: {integrity: sha512-JQHZ2QMW6l3aH/j6xCqQThY/9OH4D/9ls34cgkUBiEeocRTU04tHfKPBsUK1PqZCUQM7GiA0IIXJSuXHI64Kbg==}
    engines: {node: '>=0.8'}
    dev: false

  /clsx@1.2.1:
    resolution: {integrity: sha512-EcR6r5a8bj6pu3ycsa/E/cKVGuTgZJZdsyUYHOksG/UHIiKfjxzRxYJpyVBwYaQeOvghal9fcc4PidlgzugAQg==}
    engines: {node: '>=6'}
    dev: false

  /clsx@2.0.0:
    resolution: {integrity: sha512-rQ1+kcj+ttHG0MKVGBUXwayCCF1oh39BF5COIpRzuCEv8Mwjv0XucrI2ExNTOn9IlLifGClWQcU9BrZORvtw6Q==}
    engines: {node: '>=6'}
    dev: false

  /cmdk@0.2.0(@types/react@18.2.5)(react-dom@18.2.0)(react@18.2.0):
    resolution: {integrity: sha512-JQpKvEOb86SnvMZbYaFKYhvzFntWBeSZdyii0rZPhKJj9uwJBxu4DaVYDrRN7r3mPop56oPhRw+JYWTKs66TYw==}
    peerDependencies:
      react: ^18.0.0
      react-dom: ^18.0.0
    dependencies:
      '@radix-ui/react-dialog': 1.0.0(@types/react@18.2.5)(react-dom@18.2.0)(react@18.2.0)
      command-score: 0.1.2
      react: 18.2.0
      react-dom: 18.2.0(react@18.2.0)
    transitivePeerDependencies:
      - '@types/react'
    dev: false

  /co@4.6.0:
    resolution: {integrity: sha512-QVb0dM5HvG+uaxitm8wONl7jltx8dqhfU33DcqtOZcLSVIKSDDLDi7+0LbAKiyI8hD9u42m2YxXSkMGWThaecQ==}
    engines: {iojs: '>= 1.0.0', node: '>= 0.12.0'}
    dev: true

  /collect-v8-coverage@1.0.2:
    resolution: {integrity: sha512-lHl4d5/ONEbLlJvaJNtsF/Lz+WvB07u2ycqTYbdrq7UypDXailES4valYb2eWiJFxZlVmpGekfqoxQhzyFdT4Q==}
    dev: true

  /color-convert@1.9.3:
    resolution: {integrity: sha512-QfAUtd+vFdAtFQcC8CCyYt1fYWxSqAiK2cSD6zDB8N3cpsEBAvRxp9zOGg6G/SHHJYAT88/az/IuDGALsNVbGg==}
    dependencies:
      color-name: 1.1.3

  /color-convert@2.0.1:
    resolution: {integrity: sha512-RRECPsj7iu/xb5oKYcsFHSppFNnsj/52OVTRKb4zP5onXwVF3zVmmToNcOfGC+CRDpfK/U584fMg38ZHCaElKQ==}
    engines: {node: '>=7.0.0'}
    dependencies:
      color-name: 1.1.4

  /color-name@1.1.3:
    resolution: {integrity: sha512-72fSenhMw2HZMTVHeCA9KCmpEIbzWiQsjN+BHcBbS9vr1mtt+vJjPdksIBNUmKAW8TFUDPJK5SUU3QhE9NEXDw==}

  /color-name@1.1.4:
    resolution: {integrity: sha512-dOy+3AuW3a2wNbZHIuMZpTcgjGuLU/uBL/ubcZF9OXbDo8ff4O8yVp5Bf0efS8uEoYo5q4Fx7dY9OgQGXgAsQA==}

  /combined-stream@1.0.8:
    resolution: {integrity: sha512-FQN4MRfuJeHf7cBbBMJFXhKSDq+2kAArBlmRBvcvFE5BB1HZKXtSFASDhdlz9zOYwxh8lDdnvmMOe/+5cdoEdg==}
    engines: {node: '>= 0.8'}
    dependencies:
      delayed-stream: 1.0.0
    dev: false

  /comma-separated-tokens@1.0.8:
    resolution: {integrity: sha512-GHuDRO12Sypu2cV70d1dkA2EUmXHgntrzbpvOB+Qy+49ypNfGgFQIC2fhhXbnyrJRynDCAARsT7Ou0M6hirpfw==}
    dev: false

  /comma-separated-tokens@2.0.3:
    resolution: {integrity: sha512-Fu4hJdvzeylCfQPp9SGWidpzrMs7tTrlu6Vb8XGaRGck8QSNZJJp538Wrb60Lax4fPwR64ViY468OIUTbRlGZg==}
    dev: false

  /command-score@0.1.2:
    resolution: {integrity: sha512-VtDvQpIJBvBatnONUsPzXYFVKQQAhuf3XTNOAsdBxCNO/QCtUUd8LSgjn0GVarBkCad6aJCZfXgrjYbl/KRr7w==}
    dev: false

  /commander@10.0.1:
    resolution: {integrity: sha512-y4Mg2tXshplEbSGzx7amzPwKKOCGuoSRP/CjEdwwk0FOGlUbq6lKuoyDZTNZkmxHdJtp54hdfY/JUrdL7Xfdug==}
    engines: {node: '>=14'}
    dev: false

  /commander@4.1.1:
    resolution: {integrity: sha512-NOKm8xhkzAjzFx8B2v5OAHT+u5pRQc2UCa2Vq9jYL/31o2wi9mxBA7LIFs3sV5VSC49z6pEhfbMULvShKj26WA==}
    engines: {node: '>= 6'}
    dev: true

  /commander@8.3.0:
    resolution: {integrity: sha512-OkTL9umf+He2DZkUq8f8J9of7yL6RJKI24dVITBmNfZBmri9zYZQrKkuXiKhyfPSu8tUhnVBB1iKXevvnlR4Ww==}
    engines: {node: '>= 12'}
    dev: false

  /compute-scroll-into-view@1.0.20:
    resolution: {integrity: sha512-UCB0ioiyj8CRjtrvaceBLqqhZCVP+1B8+NWQhmdsm0VXOJtobBCf1dBQmebCCo34qZmUwZfIH2MZLqNHazrfjg==}
    dev: false

  /concat-map@0.0.1:
    resolution: {integrity: sha512-/Srv4dswyQNBfohGpz9o6Yb3Gz3SrUDqBH5rTuhGR7ahtlbYKnVxw2bCFMRljaA7EXHaXZ8wsHdodFvbkhKmqg==}

  /convert-source-map@1.9.0:
    resolution: {integrity: sha512-ASFBup0Mz1uyiIjANan1jzLQami9z1PoYSZCiiYW2FczPbenXc45FZdBZLzOT+r6+iciuEModtmCti+hjaAk0A==}

  /convert-source-map@2.0.0:
    resolution: {integrity: sha512-Kvp459HrV2FEJ1CAsi1Ku+MY3kasH19TFykTz2xWmMeq6bk2NU3XXvfJ+Q61m0xktWwt+1HSYf3JZsTms3aRJg==}
    dev: true

  /core-js-pure@3.26.1:
    resolution: {integrity: sha512-VVXcDpp/xJ21KdULRq/lXdLzQAtX7+37LzpyfFM973il0tWSsDEoyzG38G14AjTpK9VTfiNM9jnFauq/CpaWGQ==}
    requiresBuild: true
    dev: false

  /cosmiconfig@7.1.0:
    resolution: {integrity: sha512-AdmX6xUzdNASswsFtmwSt7Vj8po9IuqXm0UXz7QKPuEUmPB4XyjGfaAr2PSuELMwkRMVH1EpIkX5bTZGRB3eCA==}
    engines: {node: '>=10'}
    dependencies:
      '@types/parse-json': 4.0.0
      import-fresh: 3.3.0
      parse-json: 5.2.0
      path-type: 4.0.0
      yaml: 1.10.2
    dev: false

  /cross-spawn@5.1.0:
    resolution: {integrity: sha512-pTgQJ5KC0d2hcY8eyL1IzlBPYjTkyH72XRZPnLyKus2mBfNjQs3klqbJU2VILqZryAZUt9JOb3h/mWMy23/f5A==}
    dependencies:
      lru-cache: 4.1.5
      shebang-command: 1.2.0
      which: 1.3.1
    dev: false

  /cross-spawn@7.0.3:
    resolution: {integrity: sha512-iRDPJKUPVEND7dHPO8rkbOnPpyDygcDFtWjpeWNCgy8WP2rXcxXL8TskReQl6OrB2G7+UJrags1q15Fudc7G6w==}
    engines: {node: '>= 8'}
    dependencies:
      path-key: 3.1.1
      shebang-command: 2.0.0
      which: 2.0.2

  /crypt@0.0.2:
    resolution: {integrity: sha512-mCxBlsHFYh9C+HVpiEacem8FEBnMXgU9gy4zmNC+SXAZNB/1idgp/aulFJ4FgCi7GPEVbfyng092GqL2k2rmow==}
    dev: false

  /cssesc@3.0.0:
    resolution: {integrity: sha512-/Tb/JcjK111nNScGob5MNtsntNM1aCNUDipB/TkwZFhyDrrE47SOx/18wF2bbjgc3ZzCSKW1T5nt5EbFoAz/Vg==}
    engines: {node: '>=4'}
    hasBin: true
    dev: true

  /csstype@3.1.2:
    resolution: {integrity: sha512-I7K1Uu0MBPzaFKg4nI5Q7Vs2t+3gWWW648spaF+Rg7pI9ds18Ugn+lvg4SHczUdKlHI5LWBXyqfS8+DufyBsgQ==}

  /csv-generate@3.4.3:
    resolution: {integrity: sha512-w/T+rqR0vwvHqWs/1ZyMDWtHHSJaN06klRqJXBEpDJaM/+dZkso0OKh1VcuuYvK3XM53KysVNq8Ko/epCK8wOw==}
    dev: false

  /csv-parse@4.16.3:
    resolution: {integrity: sha512-cO1I/zmz4w2dcKHVvpCr7JVRu8/FymG5OEpmvsZYlccYolPBLoVGKUHgNoc4ZGkFeFlWGEDmMyBM+TTqRdW/wg==}
    dev: false

  /csv-stringify@5.6.5:
    resolution: {integrity: sha512-PjiQ659aQ+fUTQqSrd1XEDnOr52jh30RBurfzkscaE2tPaFsDH5wOAHJiw8XAHphRknCwMUE9KRayc4K/NbO8A==}
    dev: false

  /csv@5.5.3:
    resolution: {integrity: sha512-QTaY0XjjhTQOdguARF0lGKm5/mEq9PD9/VhZZegHDIBq2tQwgNpHc3dneD4mGo2iJs+fTKv5Bp0fZ+BRuY3Z0g==}
    engines: {node: '>= 0.1.90'}
    dependencies:
      csv-generate: 3.4.3
      csv-parse: 4.16.3
      csv-stringify: 5.6.5
      stream-transform: 2.1.3
    dev: false

  /damerau-levenshtein@1.0.8:
    resolution: {integrity: sha512-sdQSFB7+llfUcQHUQO3+B8ERRj0Oa4w9POWMI/puGtuf7gFywGmkaLCElnudfTiKZV+NvHqL0ifzdrI8Ro7ESA==}
    dev: false

  /debug@2.6.9:
    resolution: {integrity: sha512-bC7ElrdJaJnPbAP+1EotYvqZsb3ecl5wi6Bfi6BJTUcNowp6cvspg0jXznRTKDjm/E7AdgFBVeAPVMNcKGsHMA==}
    peerDependencies:
      supports-color: '*'
    peerDependenciesMeta:
      supports-color:
        optional: true
    dependencies:
      ms: 2.0.0
    dev: false

  /debug@3.2.7:
    resolution: {integrity: sha512-CFjzYYAi4ThfiQvizrFQevTTXHtnCqWfe7x1AhgEscTz6ZbLbfoLRLPugTQyBth6f8ZERVUSyWHFD/7Wu4t1XQ==}
    peerDependencies:
      supports-color: '*'
    peerDependenciesMeta:
      supports-color:
        optional: true
    dependencies:
      ms: 2.1.3
    dev: false

  /debug@4.3.4:
    resolution: {integrity: sha512-PRWFHuSU3eDtQJPvnNY7Jcket1j0t5OuOsFzPPzsekD52Zl8qUfFIPEiswXqIvHWGVHOgX+7G/vCNNhehwxfkQ==}
    engines: {node: '>=6.0'}
    peerDependencies:
      supports-color: '*'
    peerDependenciesMeta:
      supports-color:
        optional: true
    dependencies:
      ms: 2.1.2

  /decamelize-keys@1.1.1:
    resolution: {integrity: sha512-WiPxgEirIV0/eIOMcnFBA3/IJZAZqKnwAwWyvvdi4lsr1WCN22nhdf/3db3DoZcUjTV2SqfzIwNyp6y2xs3nmg==}
    engines: {node: '>=0.10.0'}
    dependencies:
      decamelize: 1.2.0
      map-obj: 1.0.1
    dev: false

  /decamelize@1.2.0:
    resolution: {integrity: sha512-z2S+W9X73hAUUki+N+9Za2lBlun89zigOyGrsax+KUQ6wKW4ZoWpEYBkGhQjwAjjDCkWxhY0VKEhk8wzY7F5cA==}
    engines: {node: '>=0.10.0'}
    dev: false

  /decode-named-character-reference@1.0.2:
    resolution: {integrity: sha512-O8x12RzrUF8xyVcY0KJowWsmaJxQbmy0/EtnNtHRpsOcT7dFk5W598coHqBVpmWo1oQQfsCqfCmkZN5DJrZVdg==}
    dependencies:
      character-entities: 2.0.2
    dev: false

  /dedent@1.5.1:
    resolution: {integrity: sha512-+LxW+KLWxu3HW3M2w2ympwtqPrqYRzU8fqi6Fhd18fBALe15blJPI/I4+UHveMVG6lJqB4JNd4UG0S5cnVHwIg==}
    peerDependencies:
      babel-plugin-macros: ^3.1.0
    peerDependenciesMeta:
      babel-plugin-macros:
        optional: true
    dev: true

  /deep-is@0.1.4:
    resolution: {integrity: sha512-oIPzksmTg4/MriiaYGO+okXDT7ztn/w3Eptv/+gSIdMdKsJo0u4CfYNFJPy+4SKMuCqGw2wxnA+URMg3t8a/bQ==}

  /deepmerge@4.3.1:
    resolution: {integrity: sha512-3sUqbMEc77XqpdNO7FRyRog+eW3ph+GYCbj+rK+uYyRMuwsVy0rMiVtPn+QJlKFvWP/1PYpapqYn0Me2knFn+A==}
    engines: {node: '>=0.10.0'}
    dev: true

  /defaults@1.0.4:
    resolution: {integrity: sha512-eFuaLoy/Rxalv2kr+lqMlUnrDWV+3j4pljOIJgLIhI058IQfWJ7vXhyEIHu+HtC738klGALYxOKDO0bQP3tg8A==}
    dependencies:
      clone: 1.0.4
    dev: false

  /define-lazy-prop@2.0.0:
    resolution: {integrity: sha512-Ds09qNh8yw3khSjiJjiUInaGX9xlqZDY7JVryGxdxV7NPeuqQfplOpQ66yJFZut3jLa5zOwkXw1g9EI2uKh4Og==}
    engines: {node: '>=8'}
    dev: false

  /define-properties@1.1.4:
    resolution: {integrity: sha512-uckOqKcfaVvtBdsVkdPv3XjveQJsNQqmhXgRi8uhvWWuPYZCNlzT8qAyblUgNoXdHdjMTzAqeGjAoli8f+bzPA==}
    engines: {node: '>= 0.4'}
    dependencies:
      has-property-descriptors: 1.0.0
      object-keys: 1.1.1
    dev: false

  /define-properties@1.2.0:
    resolution: {integrity: sha512-xvqAVKGfT1+UAvPwKTVw/njhdQ8ZhXK4lI0bCIuCMrp2up9nPnaDftrLtmpTazqd1o+UY4zgzU+avtMbDP+ldA==}
    engines: {node: '>= 0.4'}
    dependencies:
      has-property-descriptors: 1.0.0
      object-keys: 1.1.1
    dev: false

  /defined@1.0.1:
    resolution: {integrity: sha512-hsBd2qSVCRE+5PmNdHt1uzyrFu5d3RwmFDKzyNZMFq/EwDNJF7Ee5+D5oEKF0hU6LhtoUF1macFvOe4AskQC1Q==}
    dev: true

  /delayed-stream@1.0.0:
    resolution: {integrity: sha512-ZySD7Nf91aLB0RxL4KGrKHBXl7Eds1DAmEdcoVawXnLD7SDhpNgtuII2aAkg7a7QS41jxPSZ17p4VdGnMHk3MQ==}
    engines: {node: '>=0.4.0'}
    dev: false

  /dequal@2.0.3:
    resolution: {integrity: sha512-0je+qPKHEMohvfRTCEo3CrPG6cAzAYgmzKyxRiYSSDkS6eGJdyVJm7WaYA5ECaAD9wLB2T4EEeymA5aFVcYXCA==}
    engines: {node: '>=6'}
    dev: false

  /detect-indent@6.1.0:
    resolution: {integrity: sha512-reYkTUJAZb9gUuZ2RvVCNhVHdg62RHnJ7WJl8ftMi4diZ6NWlciOzQN88pUhSELEwflJht4oQDv0F0BMlwaYtA==}
    engines: {node: '>=8'}
    dev: false

  /detect-newline@3.1.0:
    resolution: {integrity: sha512-TLz+x/vEXm/Y7P7wn1EJFNLxYpUD4TgMosxY6fAVJUnJMbupHBOncxyWUG9OpTaH9EBD7uFI5LfEgmMOc54DsA==}
    engines: {node: '>=8'}
    dev: true

  /detect-node-es@1.1.0:
    resolution: {integrity: sha512-ypdmJU/TbBby2Dxibuv7ZLW3Bs1QEmM7nHjEANfohJLvE0XVujisn1qPJcZxg+qDucsr+bP6fLD1rPS3AhJ7EQ==}
    dev: false

  /detective@5.2.1:
    resolution: {integrity: sha512-v9XE1zRnz1wRtgurGu0Bs8uHKFSTdteYZNbIPFVhUZ39L/S79ppMpdmVOZAnoz1jfEFodc48n6MX483Xo3t1yw==}
    engines: {node: '>=0.8.0'}
    hasBin: true
    dependencies:
      acorn-node: 1.8.2
      defined: 1.0.1
      minimist: 1.2.7
    dev: true

  /didyoumean@1.2.2:
    resolution: {integrity: sha512-gxtyfqMg7GKyhQmb056K7M3xszy/myH8w+B4RT+QXBQsvAOdc3XymqDDPHx1BgPgsdAA5SIifona89YtRATDzw==}
    dev: true

  /diff-sequences@29.6.3:
    resolution: {integrity: sha512-EjePK1srD3P08o2j4f0ExnylqRs5B9tJjcp9t1krH2qRi8CCdsYfwe9JgSLurFBWwq4uOlipzfk5fHNvwFKr8Q==}
    engines: {node: ^14.15.0 || ^16.10.0 || >=18.0.0}
    dev: true

  /diff@5.1.0:
    resolution: {integrity: sha512-D+mk+qE8VC/PAUrlAU34N+VfXev0ghe5ywmpqrawphmVZc1bEfn56uo9qpyGp1p4xpzOHkSW4ztBd6L7Xx4ACw==}
    engines: {node: '>=0.3.1'}
    dev: false

  /digest-fetch@1.3.0:
    resolution: {integrity: sha512-CGJuv6iKNM7QyZlM2T3sPAdZWd/p9zQiRNS9G+9COUCwzWFTs0Xp8NF5iePx7wtvhDykReiRRrSeNb4oMmB8lA==}
    dependencies:
      base-64: 0.1.0
      md5: 2.3.0
    dev: false

  /dir-glob@3.0.1:
    resolution: {integrity: sha512-WkrWp9GR4KXfKGYzOLmTuGVi1UWFfws377n9cc55/tb6DuqyF6pcQ5AbiHEshaDpY9v6oaSr2XCDidGmMwdzIA==}
    engines: {node: '>=8'}
    dependencies:
      path-type: 4.0.0

  /direction@1.0.4:
    resolution: {integrity: sha512-GYqKi1aH7PJXxdhTeZBFrg8vUBeKXi+cNprXsC1kpJcbcVnV9wBsrOu1cQEdG0WeQwlfHiy3XvnKfIrJ2R0NzQ==}
    hasBin: true
    dev: false

  /dlv@1.1.3:
    resolution: {integrity: sha512-+HlytyjlPKnIG8XuRG8WvmBP8xs8P71y+SKKS6ZXWoEgLuePxtDoUEiH7WkdePWrQ5JBpE6aoVqfZfJUQkjXwA==}
    dev: true

  /doctrine@2.1.0:
    resolution: {integrity: sha512-35mSku4ZXK0vfCuHEDAwt55dg2jNajHZ1odvF+8SSr82EsZY4QmXfuWso8oEd8zRhVObSN18aM0CjSdoBX7zIw==}
    engines: {node: '>=0.10.0'}
    dependencies:
      esutils: 2.0.3
    dev: false

  /doctrine@3.0.0:
    resolution: {integrity: sha512-yS+Q5i3hBf7GBkd4KG8a7eBNNWNGLTaEwwYWUijIYM7zrlYDM0BFXHjjPWlWZ1Rg7UaddZeIDmi9jF3HmqiQ2w==}
    engines: {node: '>=6.0.0'}
    dependencies:
      esutils: 2.0.3

  /dom-helpers@5.2.1:
    resolution: {integrity: sha512-nRCa7CK3VTrM2NmGkIy4cbK7IZlgBE/PYMn55rrXefr5xXDP0LdtfPnblFDoVdcAfslJ7or6iqAUnx0CCGIWQA==}
    dependencies:
      '@babel/runtime': 7.23.1
      csstype: 3.1.2
    dev: false

  /easy-speech@2.3.1:
    resolution: {integrity: sha512-oM7vvpbjmC9Ci/6CR/9DnGHci5hCSkXtlSy1aAFzXGdQPR4IH4jqkc/hQAM+slhCLM/wn/QrpgPOUGbxuR+Z3g==}
    engines: {node: '>= 14.x'}
    dev: false

  /electron-to-chromium@1.4.284:
    resolution: {integrity: sha512-M8WEXFuKXMYMVr45fo8mq0wUrrJHheiKZf6BArTKk9ZBYCKJEOU5H8cdWgDT+qCVZf7Na4lVUaZsA+h6uA9+PA==}
    dev: true

  /electron-to-chromium@1.4.501:
    resolution: {integrity: sha512-NCF5hZUg73MEP0guvIM+BjPs9W07UeAuc5XCNqRZZTKJxLjE0ZS/Zo5UsV8bbs2y/jeKRPFPzdWdBfOGEZTXKg==}
    dev: true

  /emittery@0.13.1:
    resolution: {integrity: sha512-DeWwawk6r5yR9jFgnDKYt4sLS0LmHJJi3ZOnb5/JdbYwj3nW+FxQnHIjhBKz8YLC7oRNPVM9NQ47I3CVx34eqQ==}
    engines: {node: '>=12'}
    dev: true

  /emoji-regex@8.0.0:
    resolution: {integrity: sha512-MSjYzcWNOA0ewAHpz0MxpYFvwg6yjy1NG3xteoqz644VCo/RPgnr1/GGt+ic3iJTzQ8Eu3TdM14SawnVUmGE6A==}

  /emoji-regex@9.2.2:
    resolution: {integrity: sha512-L18DaJsXSUk2+42pv8mLs5jJT2hqFkFE4j21wOmgbUqsZ2hL72NsUU785g9RXgo3s0ZNgVl42TiHp3ZtOv/Vyg==}
    dev: false

  /enhanced-resolve@5.12.0:
    resolution: {integrity: sha512-QHTXI/sZQmko1cbDoNAa3mJ5qhWUUNAq3vR0/YiD379fWQrcfuoX1+HW2S0MTt7XmoPLapdaDKUtelUSPic7hQ==}
    engines: {node: '>=10.13.0'}
    dependencies:
      graceful-fs: 4.2.10
      tapable: 2.2.1
    dev: false

  /enquirer@2.3.6:
    resolution: {integrity: sha512-yjNnPr315/FjS4zIsUxYguYUPP2e1NK4d7E7ZOLiyYCcbFBiTMyID+2wvm2w6+pZ/odMA7cRkjhsPbltwBOrLg==}
    engines: {node: '>=8.6'}
    dependencies:
      ansi-colors: 4.1.3

  /error-ex@1.3.2:
    resolution: {integrity: sha512-7dFHNmqeFSEt2ZBsCriorKnn3Z2pj+fd9kmI6QoWw4//DL+icEBfc0U7qJCisqrTsKTjw4fNFy2pW9OqStD84g==}
    dependencies:
      is-arrayish: 0.2.1

  /es-abstract@1.20.4:
    resolution: {integrity: sha512-0UtvRN79eMe2L+UNEF1BwRe364sj/DXhQ/k5FmivgoSdpM90b8Jc0mDzKMGo7QS0BVbOP/bTwBKNnDc9rNzaPA==}
    engines: {node: '>= 0.4'}
    dependencies:
      call-bind: 1.0.2
      es-to-primitive: 1.2.1
      function-bind: 1.1.1
      function.prototype.name: 1.1.5
      get-intrinsic: 1.1.3
      get-symbol-description: 1.0.0
      has: 1.0.3
      has-property-descriptors: 1.0.0
      has-symbols: 1.0.3
      internal-slot: 1.0.3
      is-callable: 1.2.7
      is-negative-zero: 2.0.2
      is-regex: 1.1.4
      is-shared-array-buffer: 1.0.2
      is-string: 1.0.7
      is-weakref: 1.0.2
      object-inspect: 1.12.2
      object-keys: 1.1.1
      object.assign: 4.1.4
      regexp.prototype.flags: 1.4.3
      safe-regex-test: 1.0.0
      string.prototype.trimend: 1.0.6
      string.prototype.trimstart: 1.0.6
      unbox-primitive: 1.0.2
    dev: false

  /es-abstract@1.21.3:
    resolution: {integrity: sha512-ZU4miiY1j3sGPFLJ34VJXEqhpmL+HGByCinGHv4HC+Fxl2fI2Z4yR6tl0mORnDr6PA8eihWo4LmSWDbvhALckg==}
    engines: {node: '>= 0.4'}
    dependencies:
      array-buffer-byte-length: 1.0.0
      available-typed-arrays: 1.0.5
      call-bind: 1.0.2
      es-set-tostringtag: 2.0.1
      es-to-primitive: 1.2.1
      function.prototype.name: 1.1.5
      get-intrinsic: 1.2.1
      get-symbol-description: 1.0.0
      globalthis: 1.0.3
      gopd: 1.0.1
      has: 1.0.3
      has-property-descriptors: 1.0.0
      has-proto: 1.0.1
      has-symbols: 1.0.3
      internal-slot: 1.0.5
      is-array-buffer: 3.0.2
      is-callable: 1.2.7
      is-negative-zero: 2.0.2
      is-regex: 1.1.4
      is-shared-array-buffer: 1.0.2
      is-string: 1.0.7
      is-typed-array: 1.1.10
      is-weakref: 1.0.2
      object-inspect: 1.12.3
      object-keys: 1.1.1
      object.assign: 4.1.4
      regexp.prototype.flags: 1.5.0
      safe-regex-test: 1.0.0
      string.prototype.trim: 1.2.7
      string.prototype.trimend: 1.0.6
      string.prototype.trimstart: 1.0.6
      typed-array-byte-offset: 1.0.0
      typed-array-length: 1.0.4
      unbox-primitive: 1.0.2
      which-typed-array: 1.1.10
    dev: false

  /es-set-tostringtag@2.0.1:
    resolution: {integrity: sha512-g3OMbtlwY3QewlqAiMLI47KywjWZoEytKr8pf6iTC8uJq5bIAH52Z9pnQ8pVL6whrCto53JZDuUIsifGeLorTg==}
    engines: {node: '>= 0.4'}
    dependencies:
      get-intrinsic: 1.2.1
      has: 1.0.3
      has-tostringtag: 1.0.0
    dev: false

  /es-shim-unscopables@1.0.0:
    resolution: {integrity: sha512-Jm6GPcCdC30eMLbZ2x8z2WuRwAws3zTBBKuusffYVUrNj/GVSUAZ+xKMaUpfNDR5IbyNA5LJbaecoUVbmUcB1w==}
    dependencies:
      has: 1.0.3
    dev: false

  /es-to-primitive@1.2.1:
    resolution: {integrity: sha512-QCOllgZJtaUo9miYBcLChTUaHNjJF3PYs1VidD7AwiEj1kYxKeQTctLAezAOH5ZKRH0g2IgPn6KwB4IT8iRpvA==}
    engines: {node: '>= 0.4'}
    dependencies:
      is-callable: 1.2.7
      is-date-object: 1.0.5
      is-symbol: 1.0.4
    dev: false

  /esbuild@0.17.19:
    resolution: {integrity: sha512-XQ0jAPFkK/u3LcVRcvVHQcTIqD6E2H1fvZMA5dQPSOWb3suUbWbfbRf94pjc0bNzRYLfIrDRQXr7X+LHIm5oHw==}
    engines: {node: '>=12'}
    hasBin: true
    requiresBuild: true
    optionalDependencies:
      '@esbuild/android-arm': 0.17.19
      '@esbuild/android-arm64': 0.17.19
      '@esbuild/android-x64': 0.17.19
      '@esbuild/darwin-arm64': 0.17.19
      '@esbuild/darwin-x64': 0.17.19
      '@esbuild/freebsd-arm64': 0.17.19
      '@esbuild/freebsd-x64': 0.17.19
      '@esbuild/linux-arm': 0.17.19
      '@esbuild/linux-arm64': 0.17.19
      '@esbuild/linux-ia32': 0.17.19
      '@esbuild/linux-loong64': 0.17.19
      '@esbuild/linux-mips64el': 0.17.19
      '@esbuild/linux-ppc64': 0.17.19
      '@esbuild/linux-riscv64': 0.17.19
      '@esbuild/linux-s390x': 0.17.19
      '@esbuild/linux-x64': 0.17.19
      '@esbuild/netbsd-x64': 0.17.19
      '@esbuild/openbsd-x64': 0.17.19
      '@esbuild/sunos-x64': 0.17.19
      '@esbuild/win32-arm64': 0.17.19
      '@esbuild/win32-ia32': 0.17.19
      '@esbuild/win32-x64': 0.17.19
    dev: true

  /escalade@3.1.1:
    resolution: {integrity: sha512-k0er2gUkLf8O0zKJiAhmkTnJlTvINGv7ygDNPbeIsX/TJjGJZHuh9B2UxbsaEkmlEo9MfhrSzmhIlhRlI2GXnw==}
    engines: {node: '>=6'}

  /escape-string-regexp@1.0.5:
    resolution: {integrity: sha512-vbRorB5FUQWvla16U8R/qgaFIya2qGzwDrNmCZuYKrbdSUMG6I1ZCGQRefkRVhuOkIGVne7BQ35DSfo1qvJqFg==}
    engines: {node: '>=0.8.0'}

  /escape-string-regexp@2.0.0:
    resolution: {integrity: sha512-UpzcLCXolUWcNu5HtVMHYdXJjArjsF9C0aNnquZYY4uW/Vu0miy5YoWvbV345HauVvcAUnpRuhMMcqTcGOY2+w==}
    engines: {node: '>=8'}
    dev: true

  /escape-string-regexp@4.0.0:
    resolution: {integrity: sha512-TtpcNJ3XAzx3Gq8sWRzJaVajRs0uVxA2YAkdb1jm2YkPz4G6egUFAyA3n5vtEIZefPk5Wa4UXbKuS5fKkJWdgA==}
    engines: {node: '>=10'}

  /escape-string-regexp@5.0.0:
    resolution: {integrity: sha512-/veY75JbMK4j1yjvuUxuVsiS/hr/4iHs9FTT6cgTexxdE0Ly/glccBAkloH/DofkjRbZU3bnoj38mOmhkZ0lHw==}
    engines: {node: '>=12'}
    dev: false

  /eslint-config-next@13.4.1(eslint@7.32.0)(typescript@5.1.3):
    resolution: {integrity: sha512-ajuxjCkW1hvirr0EQZb3/B/bFH52Z7CT89uCtTcICFL9l30i5c8hN4p0LXvTjdOXNPV5fEDcxBgGHgXdzTj1/A==}
    peerDependencies:
      eslint: ^7.23.0 || ^8.0.0
      typescript: '>=3.3.1'
    peerDependenciesMeta:
      typescript:
        optional: true
    dependencies:
      '@next/eslint-plugin-next': 13.4.1
      '@rushstack/eslint-patch': 1.2.0
      '@typescript-eslint/parser': 5.44.0(eslint@7.32.0)(typescript@5.1.3)
      eslint: 7.32.0
      eslint-import-resolver-node: 0.3.6
      eslint-import-resolver-typescript: 3.5.2(eslint-plugin-import@2.26.0)(eslint@7.32.0)
      eslint-plugin-import: 2.26.0(@typescript-eslint/parser@5.44.0)(eslint-import-resolver-typescript@3.5.2)(eslint@7.32.0)
      eslint-plugin-jsx-a11y: 6.6.1(eslint@7.32.0)
      eslint-plugin-react: 7.31.11(eslint@7.32.0)
      eslint-plugin-react-hooks: 4.6.0(eslint@7.32.0)
      typescript: 5.1.3
    transitivePeerDependencies:
      - eslint-import-resolver-webpack
      - supports-color
    dev: false

  /eslint-config-prettier@8.5.0(eslint@7.32.0):
    resolution: {integrity: sha512-obmWKLUNCnhtQRKc+tmnYuQl0pFU1ibYJQ5BGhTVB08bHe9wC8qUeG7c08dj9XX+AuPj1YSGSQIHl1pnDHZR0Q==}
    hasBin: true
    peerDependencies:
      eslint: '>=7.0.0'
    dependencies:
      eslint: 7.32.0
    dev: false

  /eslint-config-turbo@1.9.3(eslint@7.32.0):
    resolution: {integrity: sha512-QG6jxFQkrGSpQqlFKefPdtgUfr20EbU0s4tGGIuGFOcPuJEdsY6VYZpZUxNJvmMcTGqPgMyOPjAFBKhy/DPHLA==}
    peerDependencies:
      eslint: '>6.6.0'
    dependencies:
      eslint: 7.32.0
      eslint-plugin-turbo: 1.9.3(eslint@7.32.0)
    dev: false

  /eslint-import-resolver-node@0.3.6:
    resolution: {integrity: sha512-0En0w03NRVMn9Uiyn8YRPDKvWjxCWkslUEhGNTdGx15RvPJYQ+lbOlqrlNI2vEAs4pDYK4f/HN2TbDmk5TP0iw==}
    dependencies:
      debug: 3.2.7
      resolve: 1.22.1
    transitivePeerDependencies:
      - supports-color
    dev: false

  /eslint-import-resolver-typescript@3.5.2(eslint-plugin-import@2.26.0)(eslint@7.32.0):
    resolution: {integrity: sha512-zX4ebnnyXiykjhcBvKIf5TNvt8K7yX6bllTRZ14MiurKPjDpCAZujlszTdB8pcNXhZcOf+god4s9SjQa5GnytQ==}
    engines: {node: ^14.18.0 || >=16.0.0}
    peerDependencies:
      eslint: '*'
      eslint-plugin-import: '*'
    dependencies:
      debug: 4.3.4
      enhanced-resolve: 5.12.0
      eslint: 7.32.0
      eslint-plugin-import: 2.26.0(@typescript-eslint/parser@5.44.0)(eslint-import-resolver-typescript@3.5.2)(eslint@7.32.0)
      get-tsconfig: 4.3.0
      globby: 13.1.3
      is-core-module: 2.11.0
      is-glob: 4.0.3
      synckit: 0.8.4
    transitivePeerDependencies:
      - supports-color
    dev: false

  /eslint-module-utils@2.7.4(@typescript-eslint/parser@5.44.0)(eslint-import-resolver-node@0.3.6)(eslint-import-resolver-typescript@3.5.2)(eslint@7.32.0):
    resolution: {integrity: sha512-j4GT+rqzCoRKHwURX7pddtIPGySnX9Si/cgMI5ztrcqOPtk5dDEeZ34CQVPphnqkJytlc97Vuk05Um2mJ3gEQA==}
    engines: {node: '>=4'}
    peerDependencies:
      '@typescript-eslint/parser': '*'
      eslint: '*'
      eslint-import-resolver-node: '*'
      eslint-import-resolver-typescript: '*'
      eslint-import-resolver-webpack: '*'
    peerDependenciesMeta:
      '@typescript-eslint/parser':
        optional: true
      eslint:
        optional: true
      eslint-import-resolver-node:
        optional: true
      eslint-import-resolver-typescript:
        optional: true
      eslint-import-resolver-webpack:
        optional: true
    dependencies:
      '@typescript-eslint/parser': 5.44.0(eslint@7.32.0)(typescript@5.1.3)
      debug: 3.2.7
      eslint: 7.32.0
      eslint-import-resolver-node: 0.3.6
      eslint-import-resolver-typescript: 3.5.2(eslint-plugin-import@2.26.0)(eslint@7.32.0)
    transitivePeerDependencies:
      - supports-color
    dev: false

  /eslint-plugin-import@2.26.0(@typescript-eslint/parser@5.44.0)(eslint-import-resolver-typescript@3.5.2)(eslint@7.32.0):
    resolution: {integrity: sha512-hYfi3FXaM8WPLf4S1cikh/r4IxnO6zrhZbEGz2b660EJRbuxgpDS5gkCuYgGWg2xxh2rBuIr4Pvhve/7c31koA==}
    engines: {node: '>=4'}
    peerDependencies:
      '@typescript-eslint/parser': '*'
      eslint: ^2 || ^3 || ^4 || ^5 || ^6 || ^7.2.0 || ^8
    peerDependenciesMeta:
      '@typescript-eslint/parser':
        optional: true
    dependencies:
      '@typescript-eslint/parser': 5.44.0(eslint@7.32.0)(typescript@5.1.3)
      array-includes: 3.1.6
      array.prototype.flat: 1.3.1
      debug: 2.6.9
      doctrine: 2.1.0
      eslint: 7.32.0
      eslint-import-resolver-node: 0.3.6
      eslint-module-utils: 2.7.4(@typescript-eslint/parser@5.44.0)(eslint-import-resolver-node@0.3.6)(eslint-import-resolver-typescript@3.5.2)(eslint@7.32.0)
      has: 1.0.3
      is-core-module: 2.11.0
      is-glob: 4.0.3
      minimatch: 3.1.2
      object.values: 1.1.6
      resolve: 1.22.1
      tsconfig-paths: 3.14.1
    transitivePeerDependencies:
      - eslint-import-resolver-typescript
      - eslint-import-resolver-webpack
      - supports-color
    dev: false

  /eslint-plugin-jsx-a11y@6.6.1(eslint@7.32.0):
    resolution: {integrity: sha512-sXgFVNHiWffBq23uiS/JaP6eVR622DqwB4yTzKvGZGcPq6/yZ3WmOZfuBks/vHWo9GaFOqC2ZK4i6+C35knx7Q==}
    engines: {node: '>=4.0'}
    peerDependencies:
      eslint: ^3 || ^4 || ^5 || ^6 || ^7 || ^8
    dependencies:
      '@babel/runtime': 7.23.1
      aria-query: 4.2.2
      array-includes: 3.1.6
      ast-types-flow: 0.0.7
      axe-core: 4.5.2
      axobject-query: 2.2.0
      damerau-levenshtein: 1.0.8
      emoji-regex: 9.2.2
      eslint: 7.32.0
      has: 1.0.3
      jsx-ast-utils: 3.3.3
      language-tags: 1.0.5
      minimatch: 3.1.2
      semver: 6.3.1
    dev: false

  /eslint-plugin-react-hooks@4.6.0(eslint@7.32.0):
    resolution: {integrity: sha512-oFc7Itz9Qxh2x4gNHStv3BqJq54ExXmfC+a1NjAta66IAN87Wu0R/QArgIS9qKzX3dXKPI9H5crl9QchNMY9+g==}
    engines: {node: '>=10'}
    peerDependencies:
      eslint: ^3.0.0 || ^4.0.0 || ^5.0.0 || ^6.0.0 || ^7.0.0 || ^8.0.0-0
    dependencies:
      eslint: 7.32.0
    dev: false

  /eslint-plugin-react@7.28.0(eslint@7.32.0):
    resolution: {integrity: sha512-IOlFIRHzWfEQQKcAD4iyYDndHwTQiCMcJVJjxempf203jnNLUnW34AXLrV33+nEXoifJE2ZEGmcjKPL8957eSw==}
    engines: {node: '>=4'}
    peerDependencies:
      eslint: ^3 || ^4 || ^5 || ^6 || ^7 || ^8
    dependencies:
      array-includes: 3.1.6
      array.prototype.flatmap: 1.3.1
      doctrine: 2.1.0
      eslint: 7.32.0
      estraverse: 5.3.0
      jsx-ast-utils: 3.3.3
      minimatch: 3.1.2
      object.entries: 1.1.6
      object.fromentries: 2.0.6
      object.hasown: 1.1.2
      object.values: 1.1.6
      prop-types: 15.8.1
      resolve: 2.0.0-next.4
      semver: 6.3.0
      string.prototype.matchall: 4.0.8
    dev: false

  /eslint-plugin-react@7.31.11(eslint@7.32.0):
    resolution: {integrity: sha512-TTvq5JsT5v56wPa9OYHzsrOlHzKZKjV+aLgS+55NJP/cuzdiQPC7PfYoUjMoxlffKtvijpk7vA/jmuqRb9nohw==}
    engines: {node: '>=4'}
    peerDependencies:
      eslint: ^3 || ^4 || ^5 || ^6 || ^7 || ^8
    dependencies:
      array-includes: 3.1.6
      array.prototype.flatmap: 1.3.1
      array.prototype.tosorted: 1.1.1
      doctrine: 2.1.0
      eslint: 7.32.0
      estraverse: 5.3.0
      jsx-ast-utils: 3.3.3
      minimatch: 3.1.2
      object.entries: 1.1.6
      object.fromentries: 2.0.6
      object.hasown: 1.1.2
      object.values: 1.1.6
      prop-types: 15.8.1
      resolve: 2.0.0-next.4
      semver: 6.3.1
      string.prototype.matchall: 4.0.8
    dev: false

  /eslint-plugin-turbo@1.9.3(eslint@7.32.0):
    resolution: {integrity: sha512-ZsRtksdzk3v+z5/I/K4E50E4lfZ7oYmLX395gkrUMBz4/spJlYbr+GC8hP9oVNLj9s5Pvnm9rLv/zoj5PVYaVw==}
    peerDependencies:
      eslint: '>6.6.0'
    dependencies:
      eslint: 7.32.0
    dev: false

  /eslint-scope@5.1.1:
    resolution: {integrity: sha512-2NxwbF/hZ0KpepYN0cNbo+FN6XoK7GaHlQhgx/hIZl6Va0bF45RQOOwhLIy8lQDbuCiadSLCBnH2CFYquit5bw==}
    engines: {node: '>=8.0.0'}
    dependencies:
      esrecurse: 4.3.0
      estraverse: 4.3.0

  /eslint-utils@2.1.0:
    resolution: {integrity: sha512-w94dQYoauyvlDc43XnGB8lU3Zt713vNChgt4EWwhXAP2XkBvndfxF0AgIqKOOasjPIPzj9JqgwkwbCYD0/V3Zg==}
    engines: {node: '>=6'}
    dependencies:
      eslint-visitor-keys: 1.3.0

  /eslint-visitor-keys@1.3.0:
    resolution: {integrity: sha512-6J72N8UNa462wa/KFODt/PJ3IU60SDpC3QXC1Hjc1BXXpfL2C9R5+AU7jhe0F6GREqVMh4Juu+NY7xn+6dipUQ==}
    engines: {node: '>=4'}

  /eslint-visitor-keys@2.1.0:
    resolution: {integrity: sha512-0rSmRBzXgDzIsD6mGdJgevzgezI534Cer5L/vyMX0kHzT/jiB43jRhd9YUlMGYLQy2zprNmoT8qasCGtY+QaKw==}
    engines: {node: '>=10'}

  /eslint-visitor-keys@3.3.0:
    resolution: {integrity: sha512-mQ+suqKJVyeuwGYHAdjMFqjCyfl8+Ldnxuyp3ldiMBFKkvytrXUZWaiPCEav8qDHKty44bD+qV1IP4T+w+xXRA==}
    engines: {node: ^12.22.0 || ^14.17.0 || >=16.0.0}
    dev: false

  /eslint@7.32.0:
    resolution: {integrity: sha512-VHZ8gX+EDfz+97jGcgyGCyRia/dPOd6Xh9yPv8Bl1+SoaIwD+a/vlrOmGRUyOYu7MwUhc7CxqeaDZU13S4+EpA==}
    engines: {node: ^10.12.0 || >=12.0.0}
    hasBin: true
    dependencies:
      '@babel/code-frame': 7.12.11
      '@eslint/eslintrc': 0.4.3
      '@humanwhocodes/config-array': 0.5.0
      ajv: 6.12.6
      chalk: 4.1.2
      cross-spawn: 7.0.3
      debug: 4.3.4
      doctrine: 3.0.0
      enquirer: 2.3.6
      escape-string-regexp: 4.0.0
      eslint-scope: 5.1.1
      eslint-utils: 2.1.0
      eslint-visitor-keys: 2.1.0
      espree: 7.3.1
      esquery: 1.4.0
      esutils: 2.0.3
      fast-deep-equal: 3.1.3
      file-entry-cache: 6.0.1
      functional-red-black-tree: 1.0.1
      glob-parent: 5.1.2
      globals: 13.18.0
      ignore: 4.0.6
      import-fresh: 3.3.0
      imurmurhash: 0.1.4
      is-glob: 4.0.3
      js-yaml: 3.14.1
      json-stable-stringify-without-jsonify: 1.0.1
      levn: 0.4.1
      lodash.merge: 4.6.2
      minimatch: 3.1.2
      natural-compare: 1.4.0
      optionator: 0.9.1
      progress: 2.0.3
      regexpp: 3.2.0
      semver: 7.5.4
      strip-ansi: 6.0.1
      strip-json-comments: 3.1.1
      table: 6.8.1
      text-table: 0.2.0
      v8-compile-cache: 2.3.0
    transitivePeerDependencies:
      - supports-color

  /espree@7.3.1:
    resolution: {integrity: sha512-v3JCNCE64umkFpmkFGqzVKsOT0tN1Zr+ueqLZfpV1Ob8e+CEgPWa+OxCoGH3tnhimMKIaBm4m/vaRpJ/krRz2g==}
    engines: {node: ^10.12.0 || >=12.0.0}
    dependencies:
      acorn: 7.4.1
      acorn-jsx: 5.3.2(acorn@7.4.1)
      eslint-visitor-keys: 1.3.0

  /esprima@4.0.1:
    resolution: {integrity: sha512-eGuFFw7Upda+g4p+QHvnW0RyTX/SVeJBDM/gCtMARO0cLuT2HcEKnTPvhjV6aGeqrCB/sbNop0Kszm0jsaWU4A==}
    engines: {node: '>=4'}
    hasBin: true

  /esquery@1.4.0:
    resolution: {integrity: sha512-cCDispWt5vHHtwMY2YrAQ4ibFkAL8RbH5YGBnZBc90MolvvfkkQcJro/aZiAQUlQ3qgrYS6D6v8Gc5G5CQsc9w==}
    engines: {node: '>=0.10'}
    dependencies:
      estraverse: 5.3.0

  /esrecurse@4.3.0:
    resolution: {integrity: sha512-KmfKL3b6G+RXvP8N1vr3Tq1kL/oCFgn2NYXEtqP8/L3pKapUA4G8cFVaoF3SU323CD4XypR/ffioHmkti6/Tag==}
    engines: {node: '>=4.0'}
    dependencies:
      estraverse: 5.3.0

  /estraverse@4.3.0:
    resolution: {integrity: sha512-39nnKffWz8xN1BU/2c79n9nB9HDzo0niYUqx6xyqUnyoAnQyyWpOTdZEeiCch8BBu515t4wp9ZmgVfVhn9EBpw==}
    engines: {node: '>=4.0'}

  /estraverse@5.3.0:
    resolution: {integrity: sha512-MMdARuVEQziNTeJD8DgMqmhwR11BRQ/cBP+pLtYdSTnf3MIO8fFeiINEbX36ZdNlfU/7A9f3gUw49B3oQsvwBA==}
    engines: {node: '>=4.0'}

  /esutils@2.0.3:
    resolution: {integrity: sha512-kVscqXk4OCp68SZ0dkgEKVi6/8ij300KBWTJq32P/dYeWTSwK41WyTxalN1eRmA5Z9UU/LX9D7FWSmV9SAYx6g==}
    engines: {node: '>=0.10.0'}

  /event-target-shim@5.0.1:
    resolution: {integrity: sha512-i/2XbnSz/uxRCU6+NdVJgKWDTM427+MqYbkQzD321DuCQJUqOuJKIA0IM2+W2xtYHdKOmZ4dR6fExsd4SXL+WQ==}
    engines: {node: '>=6'}
    dev: false

  /eventemitter3@4.0.7:
    resolution: {integrity: sha512-8guHBZCwKnFhYdHr2ysuRWErTwhoN2X8XELRlrRwpmfeY2jjuUN4taQMsULKUVo1K4DvZl+0pgfyoysHxvmvEw==}
    dev: false

  /execa@5.1.1:
    resolution: {integrity: sha512-8uSpZZocAZRBAPIEINJj3Lo9HyGitllczc27Eh5YYojjMFMn8yHMDMaUHE2Jqfq05D/wucwI4JGURyXt1vchyg==}
    engines: {node: '>=10'}
    dependencies:
      cross-spawn: 7.0.3
      get-stream: 6.0.1
      human-signals: 2.1.0
      is-stream: 2.0.1
      merge-stream: 2.0.0
      npm-run-path: 4.0.1
      onetime: 5.1.2
      signal-exit: 3.0.7
      strip-final-newline: 2.0.0
    dev: true

  /exit@0.1.2:
    resolution: {integrity: sha512-Zk/eNKV2zbjpKzrsQ+n1G6poVbErQxJ0LBOJXaKZ1EViLzH+hrLu9cdXI4zw9dBQJslwBEpbQ2P1oS7nDxs6jQ==}
    engines: {node: '>= 0.8.0'}
    dev: true

  /expect@29.6.4:
    resolution: {integrity: sha512-F2W2UyQ8XYyftHT57dtfg8Ue3X5qLgm2sSug0ivvLRH/VKNRL/pDxg/TH7zVzbQB0tu80clNFy6LU7OS/VSEKA==}
    engines: {node: ^14.15.0 || ^16.10.0 || >=18.0.0}
    dependencies:
      '@jest/expect-utils': 29.6.4
      jest-get-type: 29.6.3
      jest-matcher-utils: 29.6.4
      jest-message-util: 29.6.3
      jest-util: 29.6.3
    dev: true

  /expr-eval@2.0.2:
    resolution: {integrity: sha512-4EMSHGOPSwAfBiibw3ndnP0AvjDWLsMvGOvWEZ2F96IGk0bIVdjQisOHxReSkE13mHcfbuCiXw+G4y0zv6N8Eg==}
    dev: false

  /extend@3.0.2:
    resolution: {integrity: sha512-fjquC59cD7CyW6urNXK0FBufkZcoiGG80wTuPujX590cB5Ttln20E2UB4S/WARVqhXffZl2LNgS+gQdPIIim/g==}
    dev: false

  /extendable-error@0.1.7:
    resolution: {integrity: sha512-UOiS2in6/Q0FK0R0q6UY9vYpQ21mr/Qn1KOnte7vsACuNJf514WvCCUHSRCPcgjPT2bAhNIJdlE6bVap1GKmeg==}
    dev: false

  /external-editor@3.1.0:
    resolution: {integrity: sha512-hMQ4CX1p1izmuLYyZqLMO/qGNw10wSv9QDCPfzXfyFrOaCSSoRfqE1Kf1s5an66J5JZC62NewG+mK49jOCtQew==}
    engines: {node: '>=4'}
    dependencies:
      chardet: 0.7.0
      iconv-lite: 0.4.24
      tmp: 0.0.33
    dev: false

  /fast-deep-equal@3.1.3:
    resolution: {integrity: sha512-f3qQ9oQy9j2AhBe/H9VC91wLmKBCCU/gDOnKNAYG5hswO7BLKj09Hc5HYNz9cGI++xlpDCIgDaitVs03ATR84Q==}

  /fast-glob@3.2.12:
    resolution: {integrity: sha512-DVj4CQIYYow0BlaelwK1pHl5n5cRSJfM60UA0zK891sVInoPri2Ekj7+e1CT3/3qxXenpI+nBBmQAcJPJgaj4w==}
    engines: {node: '>=8.6.0'}
    dependencies:
      '@nodelib/fs.stat': 2.0.5
      '@nodelib/fs.walk': 1.2.8
      glob-parent: 5.1.2
      merge2: 1.4.1
      micromatch: 4.0.5

  /fast-json-stable-stringify@2.1.0:
    resolution: {integrity: sha512-lhd/wF+Lk98HZoTCtlVraHtfh5XYijIjalXck7saUtuanSDyLMxnHhSXEDJqHxD7msR8D0uCmqlkwjCV8xvwHw==}

  /fast-levenshtein@2.0.6:
    resolution: {integrity: sha512-DCXu6Ifhqcks7TZKY3Hxp3y6qphY5SJZmrWMDrKcERSOXWQdMhU9Ig/PYrzyw/ul9jOIyh0N4M0tbC5hodg8dw==}

  /fastq@1.13.0:
    resolution: {integrity: sha512-YpkpUnK8od0o1hmeSc7UUs/eB/vIPWJYjKck2QKIzAf71Vm1AAQ3EbuZB3g2JIy+pg+ERD0vqI79KyZiB2e2Nw==}
    dependencies:
      reusify: 1.0.4

  /fault@1.0.4:
    resolution: {integrity: sha512-CJ0HCB5tL5fYTEA7ToAq5+kTwd++Borf1/bifxd9iT70QcXr4MRrO3Llf8Ifs70q+SJcGHFtnIE/Nw6giCtECA==}
    dependencies:
      format: 0.2.2
    dev: false

  /fb-watchman@2.0.2:
    resolution: {integrity: sha512-p5161BqbuCaSnB8jIbzQHOlpgsPmK5rJVDfDKO91Axs5NC1uu3HRQm6wt9cd9/+GtQQIO53JdGXXoyDpTAsgYA==}
    dependencies:
      bser: 2.1.1
    dev: true

  /file-entry-cache@6.0.1:
    resolution: {integrity: sha512-7Gps/XWymbLk2QLYK4NzpMOrYjMhdIxXuIvy2QBsLE6ljuodKvdkWs/cpyJJ3CVIVpH0Oi1Hvg1ovbMzLdFBBg==}
    engines: {node: ^10.12.0 || >=12.0.0}
    dependencies:
      flat-cache: 3.0.4

  /fill-range@7.0.1:
    resolution: {integrity: sha512-qOo9F+dMUmC2Lcb4BbVvnKJxTPjCm+RRpe4gDuGrzkL7mEVl/djYSu2OdQ2Pa302N4oqkSg9ir6jaLWJ2USVpQ==}
    engines: {node: '>=8'}
    dependencies:
      to-regex-range: 5.0.1

  /find-root@1.1.0:
    resolution: {integrity: sha512-NKfW6bec6GfKc0SGx1e07QZY9PE99u0Bft/0rzSD5k3sO/vwkVUpDUKVm5Gpp5Ue3YfShPFTX2070tDs5kB9Ng==}
    dev: false

  /find-up@4.1.0:
    resolution: {integrity: sha512-PpOwAdQ/YlXQ2vj8a3h8IipDuYRi3wceVQQGYWxNINccq40Anw7BlsEXCMbt1Zt+OLA6Fq9suIpIWD0OsnISlw==}
    engines: {node: '>=8'}
    dependencies:
      locate-path: 5.0.0
      path-exists: 4.0.0

  /find-up@5.0.0:
    resolution: {integrity: sha512-78/PXT1wlLLDgTzDs7sjq9hzz0vXD+zn+7wypEe4fXQxCmdmqfGsEPQxmiCSQI3ajFV91bVSsvNtrJRiW6nGng==}
    engines: {node: '>=10'}
    dependencies:
      locate-path: 6.0.0
      path-exists: 4.0.0
    dev: false

  /find-yarn-workspace-root2@1.2.16:
    resolution: {integrity: sha512-hr6hb1w8ePMpPVUK39S4RlwJzi+xPLuVuG8XlwXU3KD5Yn3qgBWVfy3AzNlDhWvE1EORCE65/Qm26rFQt3VLVA==}
    dependencies:
      micromatch: 4.0.5
      pkg-dir: 4.2.0
    dev: false

  /flat-cache@3.0.4:
    resolution: {integrity: sha512-dm9s5Pw7Jc0GvMYbshN6zchCA9RgQlzzEZX3vylR9IqFfS8XciblUXOKfW6SiuJ0e13eDYZoZV5wdrev7P3Nwg==}
    engines: {node: ^10.12.0 || >=12.0.0}
    dependencies:
      flatted: 3.2.7
      rimraf: 3.0.2

  /flat@5.0.2:
    resolution: {integrity: sha512-b6suED+5/3rTpUBdG1gupIl8MPFCAMA0QXwmljLhvCUKcUvdE4gWky9zpuGCcXHOsz4J9wPGNWq6OKpmIzz3hQ==}
    hasBin: true
    dev: false

  /flatted@3.2.7:
    resolution: {integrity: sha512-5nqDSxl8nn5BSNxyR3n4I6eDmbolI6WT+QqR547RwxQapgjQBmtktdP+HTBb/a/zLsbzERTONyUB5pefh5TtjQ==}

  /for-each@0.3.3:
    resolution: {integrity: sha512-jqYfLp7mo9vIyQf8ykW2v7A+2N4QjeCeI5+Dz9XraiO1ign81wjiH7Fb9vSOWvQfNtmSa4H2RoQTrrXivdUZmw==}
    dependencies:
      is-callable: 1.2.7
    dev: false

  /form-data-encoder@1.7.2:
    resolution: {integrity: sha512-qfqtYan3rxrnCk1VYaA4H+Ms9xdpPqvLZa6xmMgFvhO32x7/3J/ExcTd6qpxM0vH2GdMI+poehyBZvqfMTto8A==}
    dev: false

  /form-data@3.0.1:
    resolution: {integrity: sha512-RHkBKtLWUVwd7SqRIvCZMEvAMoGUp0XU+seQiZejj0COz3RI3hWP4sCv3gZWWLjJTd7rGwcsF5eKZGii0r/hbg==}
    engines: {node: '>= 6'}
    dependencies:
      asynckit: 0.4.0
      combined-stream: 1.0.8
      mime-types: 2.1.35
    dev: false

  /format@0.2.2:
    resolution: {integrity: sha512-wzsgA6WOq+09wrU1tsJ09udeR/YZRaeArL9e1wPbFg3GG2yDnC2ldKpxs4xunpFF9DgqCqOIra3bc1HWrJ37Ww==}
    engines: {node: '>=0.4.x'}
    dev: false

  /formdata-node@4.4.1:
    resolution: {integrity: sha512-0iirZp3uVDjVGt9p49aTaqjk84TrglENEDuqfdlZQ1roC9CWlPk6Avf8EEnZNcAqPonwkG35x4n3ww/1THYAeQ==}
    engines: {node: '>= 12.20'}
    dependencies:
      node-domexception: 1.0.0
      web-streams-polyfill: 4.0.0-beta.3
    dev: false

  /fraction.js@4.2.0:
    resolution: {integrity: sha512-MhLuK+2gUcnZe8ZHlaaINnQLl0xRIGRfcGk2yl8xoQAfHrSsL3rYu6FCmBdkdbhc9EPlwyGHewaRsvwRMJtAlA==}
    dev: true

  /fs-extra@7.0.1:
    resolution: {integrity: sha512-YJDaCJZEnBmcbw13fvdAM9AwNOJwOzrE4pqMqBq5nFiEqXUqHwlK4B+3pUw6JNvfSPtX05xFHtYy/1ni01eGCw==}
    engines: {node: '>=6 <7 || >=8'}
    dependencies:
      graceful-fs: 4.2.10
      jsonfile: 4.0.0
      universalify: 0.1.2
    dev: false

  /fs-extra@8.1.0:
    resolution: {integrity: sha512-yhlQgA6mnOJUKOsRUFsgJdQCvkKhcz8tlZG5HBQfReYZy46OwLcY+Zia0mtdHsOo9y/hP+CxMN0TU9QxoOtG4g==}
    engines: {node: '>=6 <7 || >=8'}
    dependencies:
      graceful-fs: 4.2.10
      jsonfile: 4.0.0
      universalify: 0.1.2
    dev: false

  /fs.realpath@1.0.0:
    resolution: {integrity: sha512-OO0pH2lK6a0hZnAdau5ItzHPI6pUlvI7jMVnxUQRtw4owF2wk8lOSabtGDCTP4Ggrg2MbGnWO9X8K1t4+fGMDw==}

  /fsevents@2.3.3:
    resolution: {integrity: sha512-5xoDfX+fL7faATnagmWPpbFtwh/R77WmMMqqHGS65C3vvB0YHrgF+B1YmZ3441tMj5n63k0212XNoJwzlhffQw==}
    engines: {node: ^8.16.0 || ^10.6.0 || >=11.0.0}
    os: [darwin]
    requiresBuild: true
    dev: true
    optional: true

  /function-bind@1.1.1:
    resolution: {integrity: sha512-yIovAzMX49sF8Yl58fSCWJ5svSLuaibPxXQJFLmBObTuCr0Mf1KiPopGM9NiFjiYBCbfaa2Fh6breQ6ANVTI0A==}

  /function.prototype.name@1.1.5:
    resolution: {integrity: sha512-uN7m/BzVKQnCUF/iW8jYea67v++2u7m5UgENbHRtdDVclOUP+FMPlCNdmk0h/ysGyo2tavMJEDqJAkJdRa1vMA==}
    engines: {node: '>= 0.4'}
    dependencies:
      call-bind: 1.0.2
      define-properties: 1.2.0
      es-abstract: 1.21.3
      functions-have-names: 1.2.3
    dev: false

  /functional-red-black-tree@1.0.1:
    resolution: {integrity: sha512-dsKNQNdj6xA3T+QlADDA7mOSlX0qiMINjn0cgr+eGHGsbSHzTabcIogz2+p/iqP1Xs6EP/sS2SbqH+brGTbq0g==}

  /functions-have-names@1.2.3:
    resolution: {integrity: sha512-xckBUXyTIqT97tq2x2AMb+g163b5JFysYk0x4qxNFwbfQkmNZoiRHb6sPzI9/QV33WeuvVYBUIiD4NzNIyqaRQ==}
    dev: false

  /gensync@1.0.0-beta.2:
    resolution: {integrity: sha512-3hN7NaskYvMDLQY55gnW3NQ+mesEAepTqlg+VEbj7zzqEMBVNhzcGYYeqFo/TlYz6eQiFcp1HcsCZO+nGgS8zg==}
    engines: {node: '>=6.9.0'}
    dev: true

  /get-caller-file@2.0.5:
    resolution: {integrity: sha512-DyFP3BM/3YHTQOCUL/w0OZHR0lpKeGrxotcHWcqNEdnltqFwXVfhEBQ94eIo34AfQpo0rGki4cyIiftY06h2Fg==}
    engines: {node: 6.* || 8.* || >= 10.*}

  /get-intrinsic@1.1.3:
    resolution: {integrity: sha512-QJVz1Tj7MS099PevUG5jvnt9tSkXN8K14dxQlikJuPt4uD9hHAHjLyLBiLR5zELelBdD9QNRAXZzsJx0WaDL9A==}
    dependencies:
      function-bind: 1.1.1
      has: 1.0.3
      has-symbols: 1.0.3
    dev: false

  /get-intrinsic@1.2.1:
    resolution: {integrity: sha512-2DcsyfABl+gVHEfCOaTrWgyt+tb6MSEGmKq+kI5HwLbIYgjgmMcV8KQ41uaKz1xxUcn9tJtgFbQUEVcEbd0FYw==}
    dependencies:
      function-bind: 1.1.1
      has: 1.0.3
      has-proto: 1.0.1
      has-symbols: 1.0.3
    dev: false

  /get-nonce@1.0.1:
    resolution: {integrity: sha512-FJhYRoDaiatfEkUK8HKlicmu/3SGFD51q3itKDGoSTysQJBnfOcxU5GxnhE1E6soB76MbT0MBtnKJuXyAx+96Q==}
    engines: {node: '>=6'}
    dev: false

  /get-package-type@0.1.0:
    resolution: {integrity: sha512-pjzuKtY64GYfWizNAJ0fr9VqttZkNiK2iS430LtIHzjBEr6bX8Am2zm4sW4Ro5wjWW5cAlRL1qAMTcXbjNAO2Q==}
    engines: {node: '>=8.0.0'}
    dev: true

  /get-stream@6.0.1:
    resolution: {integrity: sha512-ts6Wi+2j3jQjqi70w5AlN8DFnkSwC+MqmxEzdEALB2qXZYV3X/b1CTfgPLGJNMeAWxdPfU8FO1ms3NUfaHCPYg==}
    engines: {node: '>=10'}
    dev: true

  /get-symbol-description@1.0.0:
    resolution: {integrity: sha512-2EmdH1YvIQiZpltCNgkuiUnyukzxM/R6NDJX31Ke3BG1Nq5b0S2PhX59UKi9vZpPDQVdqn+1IcaAwnzTT5vCjw==}
    engines: {node: '>= 0.4'}
    dependencies:
      call-bind: 1.0.2
      get-intrinsic: 1.2.1
    dev: false

  /get-tsconfig@4.3.0:
    resolution: {integrity: sha512-YCcF28IqSay3fqpIu5y3Krg/utCBHBeoflkZyHj/QcqI2nrLPC3ZegS9CmIo+hJb8K7aiGsuUl7PwWVjNG2HQQ==}
    dev: false

  /glob-parent@5.1.2:
    resolution: {integrity: sha512-AOIgSQCepiJYwP3ARnGx+5VnTu2HBYdzbGP45eLw1vr3zB3vZLeyed1sC9hnbcOc9/SrMyM5RPQrkGz4aS9Zow==}
    engines: {node: '>= 6'}
    dependencies:
      is-glob: 4.0.3

  /glob-parent@6.0.2:
    resolution: {integrity: sha512-XxwI8EOhVQgWp6iDL+3b0r86f4d6AX6zSU55HfB4ydCEuXLXc5FcYeOu+nnGftS4TEju/11rt4KJPTMgbfmv4A==}
    engines: {node: '>=10.13.0'}
    dependencies:
      is-glob: 4.0.3
    dev: true

  /glob-to-regexp@0.4.1:
    resolution: {integrity: sha512-lkX1HJXwyMcprw/5YUZc2s7DrpAiHB21/V+E1rHUrVNokkvB6bqMzT0VfV6/86ZNabt1k14YOIaT7nDvOX3Iiw==}
    dev: false

  /glob@7.1.6:
    resolution: {integrity: sha512-LwaxwyZ72Lk7vZINtNNrywX0ZuLyStrdDtabefZKAY5ZGJhVtgdznluResxNmPitE0SAO+O26sWTHeKSI2wMBA==}
    dependencies:
      fs.realpath: 1.0.0
      inflight: 1.0.6
      inherits: 2.0.4
      minimatch: 3.1.2
      once: 1.4.0
      path-is-absolute: 1.0.1
    dev: true

  /glob@7.1.7:
    resolution: {integrity: sha512-OvD9ENzPLbegENnYP5UUfJIirTg4+XwMWGaQfQTY0JenxNvvIKP3U3/tAQSPIu/lHxXYSZmpXlUHeqAIdKzBLQ==}
    dependencies:
      fs.realpath: 1.0.0
      inflight: 1.0.6
      inherits: 2.0.4
      minimatch: 3.1.2
      once: 1.4.0
      path-is-absolute: 1.0.1
    dev: false

  /glob@7.2.3:
    resolution: {integrity: sha512-nFR0zLpU2YCaRxwoCJvL6UvCH2JFyFVIvwTLsIf21AuHlMskA1hhTdk+LlYJtOlYt9v6dvszD2BGRqBL+iQK9Q==}
    dependencies:
      fs.realpath: 1.0.0
      inflight: 1.0.6
      inherits: 2.0.4
      minimatch: 3.1.2
      once: 1.4.0
      path-is-absolute: 1.0.1

  /globals@11.12.0:
    resolution: {integrity: sha512-WOBp/EEGUiIsJSp7wcv/y6MO+lV9UoncWqxuFfm8eBwzWNgyfBd6Gz+IeKQ9jCmyhoH99g15M3T+QaVHFjizVA==}
    engines: {node: '>=4'}
    dev: true

  /globals@13.18.0:
    resolution: {integrity: sha512-/mR4KI8Ps2spmoc0Ulu9L7agOF0du1CZNQ3dke8yItYlyKNmGrkONemBbd6V8UTc1Wgcqn21t3WYB7dbRmh6/A==}
    engines: {node: '>=8'}
    dependencies:
      type-fest: 0.20.2

  /globalthis@1.0.3:
    resolution: {integrity: sha512-sFdI5LyBiNTHjRd7cGPWapiHWMOXKyuBNX/cWJ3NfzrZQVa8GI/8cofCl74AOVqq9W5kNmguTIzJ/1s2gyI9wA==}
    engines: {node: '>= 0.4'}
    dependencies:
      define-properties: 1.2.0
    dev: false

  /globalyzer@0.1.0:
    resolution: {integrity: sha512-40oNTM9UfG6aBmuKxk/giHn5nQ8RVz/SS4Ir6zgzOv9/qC3kKZ9v4etGTcJbEl/NyVQH7FGU7d+X1egr57Md2Q==}
    dev: false

  /globby@11.1.0:
    resolution: {integrity: sha512-jhIXaOzy1sb8IyocaruWSn1TjmnBVs8Ayhcy83rmxNJ8q2uWKCAj3CnJY+KpGSXCueAPc0i05kVvVKtP1t9S3g==}
    engines: {node: '>=10'}
    dependencies:
      array-union: 2.1.0
      dir-glob: 3.0.1
      fast-glob: 3.2.12
      ignore: 5.2.0
      merge2: 1.4.1
      slash: 3.0.0

  /globby@13.1.3:
    resolution: {integrity: sha512-8krCNHXvlCgHDpegPzleMq07yMYTO2sXKASmZmquEYWEmCx6J5UTRbp5RwMJkTJGtcQ44YpiUYUiN0b9mzy8Bw==}
    engines: {node: ^12.20.0 || ^14.13.1 || >=16.0.0}
    dependencies:
      dir-glob: 3.0.1
      fast-glob: 3.2.12
      ignore: 5.2.0
      merge2: 1.4.1
      slash: 4.0.0
    dev: false

  /globrex@0.1.2:
    resolution: {integrity: sha512-uHJgbwAMwNFf5mLst7IWLNg14x1CkeqglJb/K3doi4dw6q2IvAAmM/Y81kevy83wP+Sst+nutFTYOGg3d1lsxg==}
    dev: false

  /gopd@1.0.1:
    resolution: {integrity: sha512-d65bNlIadxvpb/A2abVdlqKqV563juRnZ1Wtk6s1sIR8uNsXR70xqIzVqxVf1eTqDunwT2MkczEeaezCKTZhwA==}
    dependencies:
      get-intrinsic: 1.2.1
    dev: false

  /graceful-fs@4.2.10:
    resolution: {integrity: sha512-9ByhssR2fPVsNZj478qUUbKfmL0+t5BDVyjShtyZZLiK7ZDAArFFfopyOTj0M05wE2tJPisA4iTnnXl2YoPvOA==}

  /grapheme-splitter@1.0.4:
    resolution: {integrity: sha512-bzh50DW9kTPM00T8y4o8vQg89Di9oLJVLW/KaOGIXJWP/iqCN6WKYkbNOF04vFLJhwcpYUh9ydh/+5vpOqV4YQ==}
    dev: false

  /hard-rejection@2.1.0:
    resolution: {integrity: sha512-VIZB+ibDhx7ObhAe7OVtoEbuP4h/MuOTHJ+J8h/eBXotJYl0fBgR72xDFCKgIh22OJZIOVNxBMWuhAr10r8HdA==}
    engines: {node: '>=6'}
    dev: false

  /has-bigints@1.0.2:
    resolution: {integrity: sha512-tSvCKtBr9lkF0Ex0aQiP9N+OpV4zi2r/Nee5VkRDbaqv35RLYMzbwQfFSZZH0kR+Rd6302UJZ2p/bJCEoR3VoQ==}
    dev: false

  /has-flag@3.0.0:
    resolution: {integrity: sha512-sKJf1+ceQBr4SMkvQnBDNDtf4TXpVhVGateu0t918bl30FnbE2m4vNLX+VWe/dpjlb+HugGYzW7uQXH98HPEYw==}
    engines: {node: '>=4'}

  /has-flag@4.0.0:
    resolution: {integrity: sha512-EykJT/Q1KjTWctppgIAgfSO0tKVuZUjhgMr17kqTumMl6Afv3EISleU7qZUzoXDFTAHTDC4NOoG/ZxU3EvlMPQ==}
    engines: {node: '>=8'}

  /has-property-descriptors@1.0.0:
    resolution: {integrity: sha512-62DVLZGoiEBDHQyqG4w9xCuZ7eJEwNmJRWw2VY84Oedb7WFcA27fiEVe8oUQx9hAUJ4ekurquucTGwsyO1XGdQ==}
    dependencies:
      get-intrinsic: 1.2.1
    dev: false

  /has-proto@1.0.1:
    resolution: {integrity: sha512-7qE+iP+O+bgF9clE5+UoBFzE65mlBiVj3tKCrlNQ0Ogwm0BjpT/gK4SlLYDMybDh5I3TCTKnPPa0oMG7JDYrhg==}
    engines: {node: '>= 0.4'}
    dev: false

  /has-symbols@1.0.3:
    resolution: {integrity: sha512-l3LCuF6MgDNwTDKkdYGEihYjt5pRPbEg46rtlmnSPlUbgmB8LOIrKJbYYFBSbnPaJexMKtiPO8hmeRjRz2Td+A==}
    engines: {node: '>= 0.4'}
    dev: false

  /has-tostringtag@1.0.0:
    resolution: {integrity: sha512-kFjcSNhnlGV1kyoGk7OXKSawH5JOb/LzUc5w9B02hOTO0dfFRjbHQKvg1d6cf3HbeUmtU9VbbV3qzZ2Teh97WQ==}
    engines: {node: '>= 0.4'}
    dependencies:
      has-symbols: 1.0.3
    dev: false

  /has@1.0.3:
    resolution: {integrity: sha512-f2dvO0VU6Oej7RkWJGrehjbzMAjFp5/VKPp5tTpWIV4JHHZK1/BxbFRtf/siA2SWTe09caDmVtYYzWEIbBS4zw==}
    engines: {node: '>= 0.4.0'}
    dependencies:
      function-bind: 1.1.1

  /hast-util-parse-selector@2.2.5:
    resolution: {integrity: sha512-7j6mrk/qqkSehsM92wQjdIgWM2/BW61u/53G6xmC8i1OmEdKLHbk419QKQUjz6LglWsfqoiHmyMRkP1BGjecNQ==}
    dev: false

  /hast-util-whitespace@2.0.1:
    resolution: {integrity: sha512-nAxA0v8+vXSBDt3AnRUNjyRIQ0rD+ntpbAp4LnPkumc5M9yUbSMa4XDU9Q6etY4f1Wp4bNgvc1yjiZtsTTrSng==}
    dev: false

  /hastscript@6.0.0:
    resolution: {integrity: sha512-nDM6bvd7lIqDUiYEiu5Sl/+6ReP0BMk/2f4U/Rooccxkj0P5nm+acM5PrGJ/t5I8qPGiqZSE6hVAwZEdZIvP4w==}
    dependencies:
      '@types/hast': 2.3.5
      comma-separated-tokens: 1.0.8
      hast-util-parse-selector: 2.2.5
      property-information: 5.6.0
      space-separated-tokens: 1.1.5
    dev: false

  /highlight.js@10.7.3:
    resolution: {integrity: sha512-tzcUFauisWKNHaRkN4Wjl/ZA07gENAjFl3J/c480dprkGTg5EQstgaNFqBfUqCq54kZRIEcreTsAgF/m2quD7A==}
    dev: false

  /hoist-non-react-statics@3.3.2:
    resolution: {integrity: sha512-/gGivxi8JPKWNm/W0jSmzcMPpfpPLc3dY/6GxhX2hQ9iGj3aDfklV4ET7NjKpSinLpJ5vafa9iiGIEZg10SfBw==}
    dependencies:
      react-is: 16.13.1
    dev: false

  /hosted-git-info@2.8.9:
    resolution: {integrity: sha512-mxIDAb9Lsm6DoOJ7xH+5+X4y1LU/4Hi50L9C5sIswK3JzULS4bwk1FvjdBgvYR4bzT4tuUQiC15FE2f5HbLvYw==}
    dev: false

  /html-escaper@2.0.2:
    resolution: {integrity: sha512-H2iMtd0I4Mt5eYiapRdIDjp+XzelXQ0tFE4JS7YFwFevXXMmOp9myNrUvCg0D6ws8iqkRPBfKHgbwig1SmlLfg==}
    dev: true

  /human-id@1.0.2:
    resolution: {integrity: sha512-UNopramDEhHJD+VR+ehk8rOslwSfByxPIZyJRfV739NDhN5LF1fa1MqnzKm2lGTQRjNrjK19Q5fhkgIfjlVUKw==}
    dev: false

  /human-signals@2.1.0:
    resolution: {integrity: sha512-B4FFZ6q/T2jhhksgkbEW3HBvWIfDW85snkQgawt07S7J5QXTk6BkNV+0yAeZrM5QpMAdYlocGoljn0sJ/WQkFw==}
    engines: {node: '>=10.17.0'}
    dev: true

  /humanize-ms@1.2.1:
    resolution: {integrity: sha512-Fl70vYtsAFb/C06PTS9dZBo7ihau+Tu/DNCk/OyHhea07S+aeMWpFFkUaXRa8fI+ScZbEI8dfSxwY7gxZ9SAVQ==}
    dependencies:
      ms: 2.1.3
    dev: false

  /iconv-lite@0.4.24:
    resolution: {integrity: sha512-v3MXnZAcvnywkTUEZomIActle7RXXeedOR31wwl7VlyoXO4Qi9arvSenNQWne1TcRwhCL1HwLI21bEqdpj8/rA==}
    engines: {node: '>=0.10.0'}
    dependencies:
      safer-buffer: 2.1.2
    dev: false

  /ignore@4.0.6:
    resolution: {integrity: sha512-cyFDKrqc/YdcWFniJhzI42+AzS+gNwmUzOSFcRCQYwySuBBBy/KjuxWLZ/FHEH6Moq1NizMOBWyTcv8O4OZIMg==}
    engines: {node: '>= 4'}

  /ignore@5.2.0:
    resolution: {integrity: sha512-CmxgYGiEPCLhfLnpPp1MoRmifwEIOgjcHXxOBjv7mY96c+eWScsOP9c112ZyLdWHi0FxHjI+4uVhKYp/gcdRmQ==}
    engines: {node: '>= 4'}

  /immer@9.0.21:
    resolution: {integrity: sha512-bc4NBHqOqSfRW7POMkHd51LvClaeMXpm8dx0e8oE2GORbq5aRK7Bxl4FyzVLdGtLmvLKL7BTDBG5ACQm4HWjTA==}
    dev: false

  /import-fresh@3.3.0:
    resolution: {integrity: sha512-veYYhQa+D1QBKznvhUHxb8faxlrwUnxseDAbAp457E0wLNio2bOSKnjYDhMj+YiAq61xrMGhQk9iXVk5FzgQMw==}
    engines: {node: '>=6'}
    dependencies:
      parent-module: 1.0.1
      resolve-from: 4.0.0

  /import-local@3.1.0:
    resolution: {integrity: sha512-ASB07uLtnDs1o6EHjKpX34BKYDSqnFerfTOJL2HvMqF70LnxpjkzDB8J44oT9pu4AMPkQwf8jl6szgvNd2tRIg==}
    engines: {node: '>=8'}
    hasBin: true
    dependencies:
      pkg-dir: 4.2.0
      resolve-cwd: 3.0.0
    dev: true

  /imurmurhash@0.1.4:
    resolution: {integrity: sha512-JmXMZ6wuvDmLiHEml9ykzqO6lwFbof0GG4IkcGaENdCRDDmMVnny7s5HsIgHCbaq0w2MyPhDqkhTUgS2LU2PHA==}
    engines: {node: '>=0.8.19'}

  /indent-string@4.0.0:
    resolution: {integrity: sha512-EdDDZu4A2OyIK7Lr/2zG+w5jmbuk1DVBnEwREQvBzspBJkCEbRa8GxU1lghYcaGJCnRWibjDXlq779X1/y5xwg==}
    engines: {node: '>=8'}
    dev: false

  /inflight@1.0.6:
    resolution: {integrity: sha512-k92I/b08q4wvFscXCLvqfsHCrjrF7yiXsQuIVvVE7N82W3+aqpzuUdBbfhWcy/FZR3/4IgflMgKLOsvPDrGCJA==}
    dependencies:
      once: 1.4.0
      wrappy: 1.0.2

  /inherits@2.0.4:
    resolution: {integrity: sha512-k/vGaX4/Yla3WzyMCvTQOXYeIHvqOKtnqBduzTHpzpQZzAskKMhZ2K+EnBiSM9zGSoIFeMpXKxa4dYeZIQqewQ==}

  /inline-style-parser@0.1.1:
    resolution: {integrity: sha512-7NXolsK4CAS5+xvdj5OMMbI962hU/wvwoxk+LWR9Ek9bVtyuuYScDN6eS0rUm6TxApFpw7CX1o4uJzcd4AyD3Q==}
    dev: false

  /internal-slot@1.0.3:
    resolution: {integrity: sha512-O0DB1JC/sPyZl7cIo78n5dR7eUSwwpYPiXRhTzNxZVAMUuB8vlnRFyLxdrVToks6XPLVnFfbzaVd5WLjhgg+vA==}
    engines: {node: '>= 0.4'}
    dependencies:
      get-intrinsic: 1.1.3
      has: 1.0.3
      side-channel: 1.0.4
    dev: false

  /internal-slot@1.0.5:
    resolution: {integrity: sha512-Y+R5hJrzs52QCG2laLn4udYVnxsfny9CpOhNhUvk/SSSVyF6T27FzRbF0sroPidSu3X8oEAkOn2K804mjpt6UQ==}
    engines: {node: '>= 0.4'}
    dependencies:
      get-intrinsic: 1.2.1
      has: 1.0.3
      side-channel: 1.0.4
    dev: false

  /invariant@2.2.4:
    resolution: {integrity: sha512-phJfQVBuaJM5raOpJjSfkiD6BpbCE4Ns//LaXl6wGYtUBY83nWS6Rf9tXm2e8VaK60JEjYldbPif/A2B1C2gNA==}
    dependencies:
      loose-envify: 1.4.0
    dev: false

  /is-alphabetical@1.0.4:
    resolution: {integrity: sha512-DwzsA04LQ10FHTZuL0/grVDk4rFoVH1pjAToYwBrHSxcrBIGQuXrQMtD5U1b0U2XVgKZCTLLP8u2Qxqhy3l2Vg==}
    dev: false

  /is-alphanumerical@1.0.4:
    resolution: {integrity: sha512-UzoZUr+XfVz3t3v4KyGEniVL9BDRoQtY7tOyrRybkVNjDFWyo1yhXNGrrBTQxp3ib9BLAWs7k2YKBQsFRkZG9A==}
    dependencies:
      is-alphabetical: 1.0.4
      is-decimal: 1.0.4
    dev: false

  /is-any-array@2.0.1:
    resolution: {integrity: sha512-UtilS7hLRu++wb/WBAw9bNuP1Eg04Ivn1vERJck8zJthEvXCBEBpGR/33u/xLKWEQf95803oalHrVDptcAvFdQ==}
    dev: false

  /is-array-buffer@3.0.2:
    resolution: {integrity: sha512-y+FyyR/w8vfIRq4eQcM1EYgSTnmHXPqaF+IgzgraytCFq5Xh8lllDVmAZolPJiZttZLeFSINPYMaEJ7/vWUa1w==}
    dependencies:
      call-bind: 1.0.2
      get-intrinsic: 1.2.1
      is-typed-array: 1.1.10
    dev: false

  /is-arrayish@0.2.1:
    resolution: {integrity: sha512-zz06S8t0ozoDXMG+ube26zeCTNXcKIPJZJi8hBrF4idCLms4CG9QtK7qBl1boi5ODzFpjswb5JPmHCbMpjaYzg==}

  /is-bigint@1.0.4:
    resolution: {integrity: sha512-zB9CruMamjym81i2JZ3UMn54PKGsQzsJeo6xvN3HJJ4CAsQNB6iRutp2To77OfCNuoxspsIhzaPoO1zyCEhFOg==}
    dependencies:
      has-bigints: 1.0.2
    dev: false

  /is-binary-path@2.1.0:
    resolution: {integrity: sha512-ZMERYes6pDydyuGidse7OsHxtbI7WVeUEozgR/g7rd0xUimYNlvZRE/K2MgZTjWy725IfelLeVcEM97mmtRGXw==}
    engines: {node: '>=8'}
    dependencies:
      binary-extensions: 2.2.0
    dev: true

  /is-boolean-object@1.1.2:
    resolution: {integrity: sha512-gDYaKHJmnj4aWxyj6YHyXVpdQawtVLHU5cb+eztPGczf6cjuTdwve5ZIEfgXqH4e57An1D1AKf8CZ3kYrQRqYA==}
    engines: {node: '>= 0.4'}
    dependencies:
      call-bind: 1.0.2
      has-tostringtag: 1.0.0
    dev: false

  /is-buffer@1.1.6:
    resolution: {integrity: sha512-NcdALwpXkTm5Zvvbk7owOUSvVvBKDgKP5/ewfXEznmQFfs4ZRmanOeKBTjRVjka3QFoN6XJ+9F3USqfHqTaU5w==}
    dev: false

  /is-buffer@2.0.5:
    resolution: {integrity: sha512-i2R6zNFDwgEHJyQUtJEk0XFi1i0dPFn/oqjK3/vPCcDeJvW5NQ83V8QbicfF1SupOaB0h8ntgBC2YiE7dfyctQ==}
    engines: {node: '>=4'}
    dev: false

  /is-callable@1.2.7:
    resolution: {integrity: sha512-1BC0BVFhS/p0qtw6enp8e+8OD0UrK0oFLztSjNzhcKA3WDuJxxAPXzPuPtKkjEY9UUoEWlX/8fgKeu2S8i9JTA==}
    engines: {node: '>= 0.4'}
    dev: false

  /is-ci@3.0.1:
    resolution: {integrity: sha512-ZYvCgrefwqoQ6yTyYUbQu64HsITZ3NfKX1lzaEYdkTDcfKzzCI/wthRRYKkdjHKFVgNiXKAKm65Zo1pk2as/QQ==}
    hasBin: true
    dependencies:
      ci-info: 3.8.0
    dev: false

  /is-core-module@2.11.0:
    resolution: {integrity: sha512-RRjxlvLDkD1YJwDbroBHMb+cukurkDWNyHx7D3oNB5x9rb5ogcksMC5wHCadcXoo67gVr/+3GFySh3134zi6rw==}
    dependencies:
      has: 1.0.3

  /is-date-object@1.0.5:
    resolution: {integrity: sha512-9YQaSxsAiSwcvS33MBk3wTCVnWK+HhF8VZR2jRxehM16QcVOdHqPn4VPHmRK4lSr38n9JriurInLcP90xsYNfQ==}
    engines: {node: '>= 0.4'}
    dependencies:
      has-tostringtag: 1.0.0
    dev: false

  /is-decimal@1.0.4:
    resolution: {integrity: sha512-RGdriMmQQvZ2aqaQq3awNA6dCGtKpiDFcOzrTWrDAT2MiWrKQVPmxLGHl7Y2nNu6led0kEyoX0enY0qXYsv9zw==}
    dev: false

  /is-docker@2.2.1:
    resolution: {integrity: sha512-F+i2BKsFrH66iaUFc0woD8sLy8getkwTwtOBjvs56Cx4CgJDeKQeqfz8wAYiSb8JOprWhHH5p77PbmYCvvUuXQ==}
    engines: {node: '>=8'}
    dev: false

  /is-extglob@2.1.1:
    resolution: {integrity: sha512-SbKbANkN603Vi4jEZv49LeVJMn4yGwsbzZworEoyEiutsN3nJYdbO36zfhGJ6QEDpOZIFkDtnq5JRxmvl3jsoQ==}
    engines: {node: '>=0.10.0'}

  /is-fullwidth-code-point@3.0.0:
    resolution: {integrity: sha512-zymm5+u+sCsSWyD9qNaejV3DFvhCKclKdizYaJUuHA83RLjb7nSuGnddCHGv0hk+KY7BMAlsWeK4Ueg6EV6XQg==}
    engines: {node: '>=8'}

  /is-generator-fn@2.1.0:
    resolution: {integrity: sha512-cTIB4yPYL/Grw0EaSzASzg6bBy9gqCofvWN8okThAYIxKJZC+udlRAmGbM0XLeniEJSs8uEgHPGuHSe1XsOLSQ==}
    engines: {node: '>=6'}
    dev: true

  /is-glob@4.0.3:
    resolution: {integrity: sha512-xelSayHH36ZgE7ZWhli7pW34hNbNl8Ojv5KVmkJD4hBdD3th8Tfk9vYasLM+mXWOZhFkgZfxhLSnrwRr4elSSg==}
    engines: {node: '>=0.10.0'}
    dependencies:
      is-extglob: 2.1.1

  /is-hexadecimal@1.0.4:
    resolution: {integrity: sha512-gyPJuv83bHMpocVYoqof5VDiZveEoGoFL8m3BXNb2VW8Xs+rz9kqO8LOQ5DH6EsuvilT1ApazU0pyl+ytbPtlw==}
    dev: false

  /is-hotkey@0.1.8:
    resolution: {integrity: sha512-qs3NZ1INIS+H+yeo7cD9pDfwYV/jqRh1JG9S9zYrNudkoUQg7OL7ziXqRKu+InFjUIDoP2o6HIkLYMh1pcWgyQ==}
    dev: false

  /is-negative-zero@2.0.2:
    resolution: {integrity: sha512-dqJvarLawXsFbNDeJW7zAz8ItJ9cd28YufuuFzh0G8pNHjJMnY08Dv7sYX2uF5UpQOwieAeOExEYAWWfu7ZZUA==}
    engines: {node: '>= 0.4'}
    dev: false

  /is-number-object@1.0.7:
    resolution: {integrity: sha512-k1U0IRzLMo7ZlYIfzRu23Oh6MiIFasgpb9X76eqfFZAqwH44UI4KTBvBYIZ1dSL9ZzChTB9ShHfLkR4pdW5krQ==}
    engines: {node: '>= 0.4'}
    dependencies:
      has-tostringtag: 1.0.0
    dev: false

  /is-number@7.0.0:
    resolution: {integrity: sha512-41Cifkg6e8TylSpdtTpeLVMqvSBEVzTttHvERD741+pnZ8ANv0004MRL43QKPDlK9cGvNp6NZWZUBlbGXYxxng==}
    engines: {node: '>=0.12.0'}

  /is-plain-obj@1.1.0:
    resolution: {integrity: sha512-yvkRyxmFKEOQ4pNXCmJG5AEQNlXJS5LaONXo5/cLdTZdWvsZ1ioJEonLGAosKlMWE8lwUy/bJzMjcw8az73+Fg==}
    engines: {node: '>=0.10.0'}
    dev: false

  /is-plain-obj@4.1.0:
    resolution: {integrity: sha512-+Pgi+vMuUNkJyExiMBt5IlFoMyKnr5zhJ4Uspz58WOhBF5QoIZkFyNHIbBAtHwzVAgk5RtndVNsDRN61/mmDqg==}
    engines: {node: '>=12'}
    dev: false

  /is-plain-object@5.0.0:
    resolution: {integrity: sha512-VRSzKkbMm5jMDoKLbltAkFQ5Qr7VDiTFGXxYFXXowVj387GeGNOCsOH6Msy00SGZ3Fp84b1Naa1psqgcCIEP5Q==}
    engines: {node: '>=0.10.0'}
    dev: false

  /is-regex@1.1.4:
    resolution: {integrity: sha512-kvRdxDsxZjhzUX07ZnLydzS1TU/TJlTUHHY4YLL87e37oUA49DfkLqgy+VjFocowy29cKvcSiu+kIv728jTTVg==}
    engines: {node: '>= 0.4'}
    dependencies:
      call-bind: 1.0.2
      has-tostringtag: 1.0.0
    dev: false

  /is-shared-array-buffer@1.0.2:
    resolution: {integrity: sha512-sqN2UDu1/0y6uvXyStCOzyhAjCSlHceFoMKJW8W9EU9cvic/QdsZ0kEU93HEy3IUEFZIiH/3w+AH/UQbPHNdhA==}
    dependencies:
      call-bind: 1.0.2
    dev: false

  /is-stream@2.0.1:
    resolution: {integrity: sha512-hFoiJiTl63nn+kstHGBtewWSKnQLpyb155KHheA1l39uvtO9nWIop1p3udqPcUd/xbF1VLMO4n7OI6p7RbngDg==}
    engines: {node: '>=8'}
    dev: true

  /is-string@1.0.7:
    resolution: {integrity: sha512-tE2UXzivje6ofPW7l23cjDOMa09gb7xlAqG6jG5ej6uPV32TlWP3NKPigtaGeHNu9fohccRYvIiZMfOOnOYUtg==}
    engines: {node: '>= 0.4'}
    dependencies:
      has-tostringtag: 1.0.0
    dev: false

  /is-subdir@1.2.0:
    resolution: {integrity: sha512-2AT6j+gXe/1ueqbW6fLZJiIw3F8iXGJtt0yDrZaBhAZEG1raiTxKWU+IPqMCzQAXOUCKdA4UDMgacKH25XG2Cw==}
    engines: {node: '>=4'}
    dependencies:
      better-path-resolve: 1.0.0
    dev: false

  /is-symbol@1.0.4:
    resolution: {integrity: sha512-C/CPBqKWnvdcxqIARxyOh4v1UUEOCHpgDa0WYgpKDFMszcrPcffg5uhwSgPCLD2WWxmq6isisz87tzT01tuGhg==}
    engines: {node: '>= 0.4'}
    dependencies:
      has-symbols: 1.0.3
    dev: false

  /is-typed-array@1.1.10:
    resolution: {integrity: sha512-PJqgEHiWZvMpaFZ3uTc8kHPM4+4ADTlDniuQL7cU/UDA0Ql7F70yGfHph3cLNe+c9toaigv+DFzTJKhc2CtO6A==}
    engines: {node: '>= 0.4'}
    dependencies:
      available-typed-arrays: 1.0.5
      call-bind: 1.0.2
      for-each: 0.3.3
      gopd: 1.0.1
      has-tostringtag: 1.0.0
    dev: false

  /is-weakref@1.0.2:
    resolution: {integrity: sha512-qctsuLZmIQ0+vSSMfoVvyFe2+GSEvnmZ2ezTup1SBse9+twCCeial6EEi3Nc2KFcf6+qz2FBPnjXsk8xhKSaPQ==}
    dependencies:
      call-bind: 1.0.2
    dev: false

  /is-windows@1.0.2:
    resolution: {integrity: sha512-eXK1UInq2bPmjyX6e3VHIzMLobc4J94i4AWn+Hpq3OU5KkrRC96OAcR3PRJ/pGu6m8TRnBHP9dkXQVsT/COVIA==}
    engines: {node: '>=0.10.0'}
    dev: false

  /is-wsl@2.2.0:
    resolution: {integrity: sha512-fKzAra0rGJUUBwGBgNkHZuToZcn+TtXHpeCgmkMJMMYx1sQDYaCSyjJBSCa2nH1DGm7s3n1oBnohoVTBaN7Lww==}
    engines: {node: '>=8'}
    dependencies:
      is-docker: 2.2.1
    dev: false

  /isexe@2.0.0:
    resolution: {integrity: sha512-RHxMLp9lnKHGHRng9QFhRCMbYAcVpn69smSGcq3f36xjgVVWThj4qqLbTLlq7Ssj8B+fIQ1EuCEGI2lKsyQeIw==}

  /istanbul-lib-coverage@3.2.0:
    resolution: {integrity: sha512-eOeJ5BHCmHYvQK7xt9GkdHuzuCGS1Y6g9Gvnx3Ym33fz/HpLRYxiS0wHNr+m/MBC8B647Xt608vCDEvhl9c6Mw==}
    engines: {node: '>=8'}
    dev: true

  /istanbul-lib-instrument@5.2.1:
    resolution: {integrity: sha512-pzqtp31nLv/XFOzXGuvhCb8qhjmTVo5vjVk19XE4CRlSWz0KoeJ3bw9XsA7nOp9YBf4qHjwBxkDzKcME/J29Yg==}
    engines: {node: '>=8'}
    dependencies:
      '@babel/core': 7.22.17
      '@babel/parser': 7.22.16
      '@istanbuljs/schema': 0.1.3
      istanbul-lib-coverage: 3.2.0
      semver: 6.3.1
    transitivePeerDependencies:
      - supports-color
    dev: true

  /istanbul-lib-instrument@6.0.0:
    resolution: {integrity: sha512-x58orMzEVfzPUKqlbLd1hXCnySCxKdDKa6Rjg97CwuLLRI4g3FHTdnExu1OqffVFay6zeMW+T6/DowFLndWnIw==}
    engines: {node: '>=10'}
    dependencies:
      '@babel/core': 7.22.17
      '@babel/parser': 7.22.16
      '@istanbuljs/schema': 0.1.3
      istanbul-lib-coverage: 3.2.0
      semver: 7.5.4
    transitivePeerDependencies:
      - supports-color
    dev: true

  /istanbul-lib-report@3.0.1:
    resolution: {integrity: sha512-GCfE1mtsHGOELCU8e/Z7YWzpmybrx/+dSTfLrvY8qRmaY6zXTKWn6WQIjaAFw069icm6GVMNkgu0NzI4iPZUNw==}
    engines: {node: '>=10'}
    dependencies:
      istanbul-lib-coverage: 3.2.0
      make-dir: 4.0.0
      supports-color: 7.2.0
    dev: true

  /istanbul-lib-source-maps@4.0.1:
    resolution: {integrity: sha512-n3s8EwkdFIJCG3BPKBYvskgXGoy88ARzvegkitk60NxRdwltLOTaH7CUiMRXvwYorl0Q712iEjcWB+fK/MrWVw==}
    engines: {node: '>=10'}
    dependencies:
      debug: 4.3.4
      istanbul-lib-coverage: 3.2.0
      source-map: 0.6.1
    transitivePeerDependencies:
      - supports-color
    dev: true

  /istanbul-reports@3.1.6:
    resolution: {integrity: sha512-TLgnMkKg3iTDsQ9PbPTdpfAK2DzjF9mqUG7RMgcQl8oFjad8ob4laGxv5XV5U9MAfx8D6tSJiUyuAwzLicaxlg==}
    engines: {node: '>=8'}
    dependencies:
      html-escaper: 2.0.2
      istanbul-lib-report: 3.0.1
    dev: true

  /jest-changed-files@29.6.3:
    resolution: {integrity: sha512-G5wDnElqLa4/c66ma5PG9eRjE342lIbF6SUnTJi26C3J28Fv2TVY2rOyKB9YGbSA5ogwevgmxc4j4aVjrEK6Yg==}
    engines: {node: ^14.15.0 || ^16.10.0 || >=18.0.0}
    dependencies:
      execa: 5.1.1
      jest-util: 29.6.3
      p-limit: 3.1.0
    dev: true

  /jest-circus@29.6.4:
    resolution: {integrity: sha512-YXNrRyntVUgDfZbjXWBMPslX1mQ8MrSG0oM/Y06j9EYubODIyHWP8hMUbjbZ19M3M+zamqEur7O80HODwACoJw==}
    engines: {node: ^14.15.0 || ^16.10.0 || >=18.0.0}
    dependencies:
      '@jest/environment': 29.6.4
      '@jest/expect': 29.6.4
      '@jest/test-result': 29.6.4
      '@jest/types': 29.6.3
      '@types/node': 18.17.15
      chalk: 4.1.2
      co: 4.6.0
      dedent: 1.5.1
      is-generator-fn: 2.1.0
      jest-each: 29.6.3
      jest-matcher-utils: 29.6.4
      jest-message-util: 29.6.3
      jest-runtime: 29.6.4
      jest-snapshot: 29.6.4
      jest-util: 29.6.3
      p-limit: 3.1.0
      pretty-format: 29.6.3
      pure-rand: 6.0.2
      slash: 3.0.0
      stack-utils: 2.0.6
    transitivePeerDependencies:
      - babel-plugin-macros
      - supports-color
    dev: true

  /jest-cli@29.6.4(@types/node@18.17.15):
    resolution: {integrity: sha512-+uMCQ7oizMmh8ZwRfZzKIEszFY9ksjjEQnTEMTaL7fYiL3Kw4XhqT9bYh+A4DQKUb67hZn2KbtEnDuHvcgK4pQ==}
    engines: {node: ^14.15.0 || ^16.10.0 || >=18.0.0}
    hasBin: true
    peerDependencies:
      node-notifier: ^8.0.1 || ^9.0.0 || ^10.0.0
    peerDependenciesMeta:
      node-notifier:
        optional: true
    dependencies:
      '@jest/core': 29.6.4
      '@jest/test-result': 29.6.4
      '@jest/types': 29.6.3
      chalk: 4.1.2
      exit: 0.1.2
      graceful-fs: 4.2.10
      import-local: 3.1.0
      jest-config: 29.6.4(@types/node@18.17.15)
      jest-util: 29.6.3
      jest-validate: 29.6.3
      prompts: 2.4.2
      yargs: 17.7.2
    transitivePeerDependencies:
      - '@types/node'
      - babel-plugin-macros
      - supports-color
      - ts-node
    dev: true

  /jest-config@29.6.4(@types/node@18.17.15):
    resolution: {integrity: sha512-JWohr3i9m2cVpBumQFv2akMEnFEPVOh+9L2xIBJhJ0zOaci2ZXuKJj0tgMKQCBZAKA09H049IR4HVS/43Qb19A==}
    engines: {node: ^14.15.0 || ^16.10.0 || >=18.0.0}
    peerDependencies:
      '@types/node': '*'
      ts-node: '>=9.0.0'
    peerDependenciesMeta:
      '@types/node':
        optional: true
      ts-node:
        optional: true
    dependencies:
      '@babel/core': 7.22.17
      '@jest/test-sequencer': 29.6.4
      '@jest/types': 29.6.3
      '@types/node': 18.17.15
      babel-jest: 29.6.4(@babel/core@7.22.17)
      chalk: 4.1.2
      ci-info: 3.8.0
      deepmerge: 4.3.1
      glob: 7.2.3
      graceful-fs: 4.2.10
      jest-circus: 29.6.4
      jest-environment-node: 29.6.4
      jest-get-type: 29.6.3
      jest-regex-util: 29.6.3
      jest-resolve: 29.6.4
      jest-runner: 29.6.4
      jest-util: 29.6.3
      jest-validate: 29.6.3
      micromatch: 4.0.5
      parse-json: 5.2.0
      pretty-format: 29.6.3
      slash: 3.0.0
      strip-json-comments: 3.1.1
    transitivePeerDependencies:
      - babel-plugin-macros
      - supports-color
    dev: true

  /jest-diff@29.6.4:
    resolution: {integrity: sha512-9F48UxR9e4XOEZvoUXEHSWY4qC4zERJaOfrbBg9JpbJOO43R1vN76REt/aMGZoY6GD5g84nnJiBIVlscegefpw==}
    engines: {node: ^14.15.0 || ^16.10.0 || >=18.0.0}
    dependencies:
      chalk: 4.1.2
      diff-sequences: 29.6.3
      jest-get-type: 29.6.3
      pretty-format: 29.6.3
    dev: true

  /jest-docblock@29.6.3:
    resolution: {integrity: sha512-2+H+GOTQBEm2+qFSQ7Ma+BvyV+waiIFxmZF5LdpBsAEjWX8QYjSCa4FrkIYtbfXUJJJnFCYrOtt6TZ+IAiTjBQ==}
    engines: {node: ^14.15.0 || ^16.10.0 || >=18.0.0}
    dependencies:
      detect-newline: 3.1.0
    dev: true

  /jest-each@29.6.3:
    resolution: {integrity: sha512-KoXfJ42k8cqbkfshW7sSHcdfnv5agDdHCPA87ZBdmHP+zJstTJc0ttQaJ/x7zK6noAL76hOuTIJ6ZkQRS5dcyg==}
    engines: {node: ^14.15.0 || ^16.10.0 || >=18.0.0}
    dependencies:
      '@jest/types': 29.6.3
      chalk: 4.1.2
      jest-get-type: 29.6.3
      jest-util: 29.6.3
      pretty-format: 29.6.3
    dev: true

  /jest-environment-node@29.6.4:
    resolution: {integrity: sha512-i7SbpH2dEIFGNmxGCpSc2w9cA4qVD+wfvg2ZnfQ7XVrKL0NA5uDVBIiGH8SR4F0dKEv/0qI5r+aDomDf04DpEQ==}
    engines: {node: ^14.15.0 || ^16.10.0 || >=18.0.0}
    dependencies:
      '@jest/environment': 29.6.4
      '@jest/fake-timers': 29.6.4
      '@jest/types': 29.6.3
      '@types/node': 18.17.15
      jest-mock: 29.6.3
      jest-util: 29.6.3
    dev: true

  /jest-get-type@29.6.3:
    resolution: {integrity: sha512-zrteXnqYxfQh7l5FHyL38jL39di8H8rHoecLH3JNxH3BwOrBsNeabdap5e0I23lD4HHI8W5VFBZqG4Eaq5LNcw==}
    engines: {node: ^14.15.0 || ^16.10.0 || >=18.0.0}
    dev: true

  /jest-haste-map@29.6.4:
    resolution: {integrity: sha512-12Ad+VNTDHxKf7k+M65sviyynRoZYuL1/GTuhEVb8RYsNSNln71nANRb/faSyWvx0j+gHcivChXHIoMJrGYjog==}
    engines: {node: ^14.15.0 || ^16.10.0 || >=18.0.0}
    dependencies:
      '@jest/types': 29.6.3
      '@types/graceful-fs': 4.1.6
      '@types/node': 18.17.15
      anymatch: 3.1.3
      fb-watchman: 2.0.2
      graceful-fs: 4.2.10
      jest-regex-util: 29.6.3
      jest-util: 29.6.3
      jest-worker: 29.6.4
      micromatch: 4.0.5
      walker: 1.0.8
    optionalDependencies:
      fsevents: 2.3.3
    dev: true

  /jest-leak-detector@29.6.3:
    resolution: {integrity: sha512-0kfbESIHXYdhAdpLsW7xdwmYhLf1BRu4AA118/OxFm0Ho1b2RcTmO4oF6aAMaxpxdxnJ3zve2rgwzNBD4Zbm7Q==}
    engines: {node: ^14.15.0 || ^16.10.0 || >=18.0.0}
    dependencies:
      jest-get-type: 29.6.3
      pretty-format: 29.6.3
    dev: true

  /jest-matcher-utils@29.6.4:
    resolution: {integrity: sha512-KSzwyzGvK4HcfnserYqJHYi7sZVqdREJ9DMPAKVbS98JsIAvumihaNUbjrWw0St7p9IY7A9UskCW5MYlGmBQFQ==}
    engines: {node: ^14.15.0 || ^16.10.0 || >=18.0.0}
    dependencies:
      chalk: 4.1.2
      jest-diff: 29.6.4
      jest-get-type: 29.6.3
      pretty-format: 29.6.3
    dev: true

  /jest-message-util@29.6.3:
    resolution: {integrity: sha512-FtzaEEHzjDpQp51HX4UMkPZjy46ati4T5pEMyM6Ik48ztu4T9LQplZ6OsimHx7EuM9dfEh5HJa6D3trEftu3dA==}
    engines: {node: ^14.15.0 || ^16.10.0 || >=18.0.0}
    dependencies:
      '@babel/code-frame': 7.22.13
      '@jest/types': 29.6.3
      '@types/stack-utils': 2.0.1
      chalk: 4.1.2
      graceful-fs: 4.2.10
      micromatch: 4.0.5
      pretty-format: 29.6.3
      slash: 3.0.0
      stack-utils: 2.0.6
    dev: true

  /jest-mock@29.6.3:
    resolution: {integrity: sha512-Z7Gs/mOyTSR4yPsaZ72a/MtuK6RnC3JYqWONe48oLaoEcYwEDxqvbXz85G4SJrm2Z5Ar9zp6MiHF4AlFlRM4Pg==}
    engines: {node: ^14.15.0 || ^16.10.0 || >=18.0.0}
    dependencies:
      '@jest/types': 29.6.3
      '@types/node': 18.17.15
      jest-util: 29.6.3
    dev: true

  /jest-pnp-resolver@1.2.3(jest-resolve@29.6.4):
    resolution: {integrity: sha512-+3NpwQEnRoIBtx4fyhblQDPgJI0H1IEIkX7ShLUjPGA7TtUTvI1oiKi3SR4oBR0hQhQR80l4WAe5RrXBwWMA8w==}
    engines: {node: '>=6'}
    peerDependencies:
      jest-resolve: '*'
    peerDependenciesMeta:
      jest-resolve:
        optional: true
    dependencies:
      jest-resolve: 29.6.4
    dev: true

  /jest-regex-util@29.6.3:
    resolution: {integrity: sha512-KJJBsRCyyLNWCNBOvZyRDnAIfUiRJ8v+hOBQYGn8gDyF3UegwiP4gwRR3/SDa42g1YbVycTidUF3rKjyLFDWbg==}
    engines: {node: ^14.15.0 || ^16.10.0 || >=18.0.0}
    dev: true

  /jest-resolve-dependencies@29.6.4:
    resolution: {integrity: sha512-7+6eAmr1ZBF3vOAJVsfLj1QdqeXG+WYhidfLHBRZqGN24MFRIiKG20ItpLw2qRAsW/D2ZUUmCNf6irUr/v6KHA==}
    engines: {node: ^14.15.0 || ^16.10.0 || >=18.0.0}
    dependencies:
      jest-regex-util: 29.6.3
      jest-snapshot: 29.6.4
    transitivePeerDependencies:
      - supports-color
    dev: true

  /jest-resolve@29.6.4:
    resolution: {integrity: sha512-fPRq+0vcxsuGlG0O3gyoqGTAxasagOxEuyoxHeyxaZbc9QNek0AmJWSkhjlMG+mTsj+8knc/mWb3fXlRNVih7Q==}
    engines: {node: ^14.15.0 || ^16.10.0 || >=18.0.0}
    dependencies:
      chalk: 4.1.2
      graceful-fs: 4.2.10
      jest-haste-map: 29.6.4
      jest-pnp-resolver: 1.2.3(jest-resolve@29.6.4)
      jest-util: 29.6.3
      jest-validate: 29.6.3
      resolve: 1.22.1
      resolve.exports: 2.0.2
      slash: 3.0.0
    dev: true

  /jest-runner@29.6.4:
    resolution: {integrity: sha512-SDaLrMmtVlQYDuG0iSPYLycG8P9jLI+fRm8AF/xPKhYDB2g6xDWjXBrR5M8gEWsK6KVFlebpZ4QsrxdyIX1Jaw==}
    engines: {node: ^14.15.0 || ^16.10.0 || >=18.0.0}
    dependencies:
      '@jest/console': 29.6.4
      '@jest/environment': 29.6.4
      '@jest/test-result': 29.6.4
      '@jest/transform': 29.6.4
      '@jest/types': 29.6.3
      '@types/node': 18.17.15
      chalk: 4.1.2
      emittery: 0.13.1
      graceful-fs: 4.2.10
      jest-docblock: 29.6.3
      jest-environment-node: 29.6.4
      jest-haste-map: 29.6.4
      jest-leak-detector: 29.6.3
      jest-message-util: 29.6.3
      jest-resolve: 29.6.4
      jest-runtime: 29.6.4
      jest-util: 29.6.3
      jest-watcher: 29.6.4
      jest-worker: 29.6.4
      p-limit: 3.1.0
      source-map-support: 0.5.13
    transitivePeerDependencies:
      - supports-color
    dev: true

  /jest-runtime@29.6.4:
    resolution: {integrity: sha512-s/QxMBLvmwLdchKEjcLfwzP7h+jsHvNEtxGP5P+Fl1FMaJX2jMiIqe4rJw4tFprzCwuSvVUo9bn0uj4gNRXsbA==}
    engines: {node: ^14.15.0 || ^16.10.0 || >=18.0.0}
    dependencies:
      '@jest/environment': 29.6.4
      '@jest/fake-timers': 29.6.4
      '@jest/globals': 29.6.4
      '@jest/source-map': 29.6.3
      '@jest/test-result': 29.6.4
      '@jest/transform': 29.6.4
      '@jest/types': 29.6.3
      '@types/node': 18.17.15
      chalk: 4.1.2
      cjs-module-lexer: 1.2.3
      collect-v8-coverage: 1.0.2
      glob: 7.2.3
      graceful-fs: 4.2.10
      jest-haste-map: 29.6.4
      jest-message-util: 29.6.3
      jest-mock: 29.6.3
      jest-regex-util: 29.6.3
      jest-resolve: 29.6.4
      jest-snapshot: 29.6.4
      jest-util: 29.6.3
      slash: 3.0.0
      strip-bom: 4.0.0
    transitivePeerDependencies:
      - supports-color
    dev: true

  /jest-snapshot@29.6.4:
    resolution: {integrity: sha512-VC1N8ED7+4uboUKGIDsbvNAZb6LakgIPgAF4RSpF13dN6YaMokfRqO+BaqK4zIh6X3JffgwbzuGqDEjHm/MrvA==}
    engines: {node: ^14.15.0 || ^16.10.0 || >=18.0.0}
    dependencies:
      '@babel/core': 7.22.17
      '@babel/generator': 7.22.15
      '@babel/plugin-syntax-jsx': 7.22.5(@babel/core@7.22.17)
      '@babel/plugin-syntax-typescript': 7.22.5(@babel/core@7.22.17)
      '@babel/types': 7.22.17
      '@jest/expect-utils': 29.6.4
      '@jest/transform': 29.6.4
      '@jest/types': 29.6.3
      babel-preset-current-node-syntax: 1.0.1(@babel/core@7.22.17)
      chalk: 4.1.2
      expect: 29.6.4
      graceful-fs: 4.2.10
      jest-diff: 29.6.4
      jest-get-type: 29.6.3
      jest-matcher-utils: 29.6.4
      jest-message-util: 29.6.3
      jest-util: 29.6.3
      natural-compare: 1.4.0
      pretty-format: 29.6.3
      semver: 7.5.4
    transitivePeerDependencies:
      - supports-color
    dev: true

  /jest-util@29.6.3:
    resolution: {integrity: sha512-QUjna/xSy4B32fzcKTSz1w7YYzgiHrjjJjevdRf61HYk998R5vVMMNmrHESYZVDS5DSWs+1srPLPKxXPkeSDOA==}
    engines: {node: ^14.15.0 || ^16.10.0 || >=18.0.0}
    dependencies:
      '@jest/types': 29.6.3
      '@types/node': 18.17.15
      chalk: 4.1.2
      ci-info: 3.8.0
      graceful-fs: 4.2.10
      picomatch: 2.3.1
    dev: true

  /jest-validate@29.6.3:
    resolution: {integrity: sha512-e7KWZcAIX+2W1o3cHfnqpGajdCs1jSM3DkXjGeLSNmCazv1EeI1ggTeK5wdZhF+7N+g44JI2Od3veojoaumlfg==}
    engines: {node: ^14.15.0 || ^16.10.0 || >=18.0.0}
    dependencies:
      '@jest/types': 29.6.3
      camelcase: 6.3.0
      chalk: 4.1.2
      jest-get-type: 29.6.3
      leven: 3.1.0
      pretty-format: 29.6.3
    dev: true

  /jest-watcher@29.6.4:
    resolution: {integrity: sha512-oqUWvx6+On04ShsT00Ir9T4/FvBeEh2M9PTubgITPxDa739p4hoQweWPRGyYeaojgT0xTpZKF0Y/rSY1UgMxvQ==}
    engines: {node: ^14.15.0 || ^16.10.0 || >=18.0.0}
    dependencies:
      '@jest/test-result': 29.6.4
      '@jest/types': 29.6.3
      '@types/node': 18.17.15
      ansi-escapes: 4.3.2
      chalk: 4.1.2
      emittery: 0.13.1
      jest-util: 29.6.3
      string-length: 4.0.2
    dev: true

  /jest-worker@29.6.4:
    resolution: {integrity: sha512-6dpvFV4WjcWbDVGgHTWo/aupl8/LbBx2NSKfiwqf79xC/yeJjKHT1+StcKy/2KTmW16hE68ccKVOtXf+WZGz7Q==}
    engines: {node: ^14.15.0 || ^16.10.0 || >=18.0.0}
    dependencies:
      '@types/node': 18.17.15
      jest-util: 29.6.3
      merge-stream: 2.0.0
      supports-color: 8.1.1
    dev: true

  /jest@29.6.4(@types/node@18.17.15):
    resolution: {integrity: sha512-tEFhVQFF/bzoYV1YuGyzLPZ6vlPrdfvDmmAxudA1dLEuiztqg2Rkx20vkKY32xiDROcD2KXlgZ7Cu8RPeEHRKw==}
    engines: {node: ^14.15.0 || ^16.10.0 || >=18.0.0}
    hasBin: true
    peerDependencies:
      node-notifier: ^8.0.1 || ^9.0.0 || ^10.0.0
    peerDependenciesMeta:
      node-notifier:
        optional: true
    dependencies:
      '@jest/core': 29.6.4
      '@jest/types': 29.6.3
      import-local: 3.1.0
      jest-cli: 29.6.4(@types/node@18.17.15)
    transitivePeerDependencies:
      - '@types/node'
      - babel-plugin-macros
      - supports-color
      - ts-node
    dev: true

  /jiti@1.19.3:
    resolution: {integrity: sha512-5eEbBDQT/jF1xg6l36P+mWGGoH9Spuy0PCdSr2dtWRDGC6ph/w9ZCL4lmESW8f8F7MwT3XKescfP0wnZWAKL9w==}
    hasBin: true
    dev: true

  /joycon@3.1.1:
    resolution: {integrity: sha512-34wB/Y7MW7bzjKRjUKTa46I2Z7eV62Rkhva+KkopW7Qvv/OSWBqvkSY7vusOPrNuZcUG3tApvdVgNB8POj3SPw==}
    engines: {node: '>=10'}
    dev: true

  /js-tiktoken@1.0.8:
    resolution: {integrity: sha512-r7XK3E9/I+SOrbAGqb39pyO/rHAS1diAOSRAvaaLfHgXjkUSK9AiSd+r84Vn2f/GvXJYRAxKj8NHrUvqlaH5qg==}
    dependencies:
      base64-js: 1.5.1
    dev: false

  /js-tokens@4.0.0:
    resolution: {integrity: sha512-RdJUflcE3cUzKiMqQgsCu06FPu9UdIJO0beYbPhHN4k6apgJtifcoCtT9bcxOpYBtpD2kCM6Sbzg4CausW/PKQ==}

  /js-yaml@3.14.1:
    resolution: {integrity: sha512-okMH7OXXJ7YrN9Ok3/SXrnu4iX9yOk+25nqX4imS2npuvTYDmo/QEZoqwZkYaIDk3jVvBOTOIEgEhaLOynBS9g==}
    dependencies:
      argparse: 1.0.10
      esprima: 4.0.1

  /js-yaml@4.1.0:
    resolution: {integrity: sha512-wpxZs9NoxZaJESJGIZTyDEaYpl0FKSA+FB9aJiyemKhMwkxQg63h4T1KJgUGHpTqPDNRcmmYLugrRjJlBtWvRA==}
    hasBin: true
    dependencies:
      argparse: 2.0.1
    dev: false

  /jsesc@2.5.2:
    resolution: {integrity: sha512-OYu7XEzjkCQ3C5Ps3QIZsQfNpqoJyZZA99wd9aWd05NCtC5pWOkShK2mkL6HXQR6/Cy2lbNdPlZBpuQHXE63gA==}
    engines: {node: '>=4'}
    hasBin: true
    dev: true

  /json-parse-even-better-errors@2.3.1:
    resolution: {integrity: sha512-xyFwyhro/JEof6Ghe2iz2NcXoj2sloNsWr/XsERDK/oiPCfaNhl5ONfp+jQdAZRQQ0IJWNzH9zIZF7li91kh2w==}

  /json-schema-traverse@0.4.1:
    resolution: {integrity: sha512-xbbCH5dCYU5T8LcEhhuh7HJ88HXuW3qsI3Y0zOZFKfZEHcpWiHU/Jxzk629Brsab/mMiHQti9wMP+845RPe3Vg==}

  /json-schema-traverse@1.0.0:
    resolution: {integrity: sha512-NM8/P9n3XjXhIZn1lLhkFaACTOURQXjWhV4BA/RnOv8xvgqtqpAX9IO4mRQxSx1Rlo4tqzeqb0sOlruaOy3dug==}

  /json-stable-stringify-without-jsonify@1.0.1:
    resolution: {integrity: sha512-Bdboy+l7tA3OGW6FjyFHWkP5LuByj1Tk33Ljyq0axyzdk9//JSi2u3fP1QSmd1KNwq6VOKYGlAu87CisVir6Pw==}

  /json5@1.0.1:
    resolution: {integrity: sha512-aKS4WQjPenRxiQsC93MNfjx+nbF4PAdYzmd/1JIj8HYzqfbu86beTuNgXDzPknWk0n0uARlyewZo4s++ES36Ow==}
    hasBin: true
    dependencies:
      minimist: 1.2.7
    dev: false

  /json5@2.2.3:
    resolution: {integrity: sha512-XmOWe7eyHYH14cLdVPoyg+GOH3rYX++KpzrylJwSW98t3Nk+U8XOl8FWKOgwtzdb8lXGf6zYwDUzeHMWfxasyg==}
    engines: {node: '>=6'}
    hasBin: true
    dev: true

  /jsonfile@4.0.0:
    resolution: {integrity: sha512-m6F1R3z8jjlf2imQHS2Qez5sjKWQzbuuhuJ/FKYFRZvPE3PuHcSMVZzfsLhGVOkfd20obL5SWEBew5ShlquNxg==}
    optionalDependencies:
      graceful-fs: 4.2.10
    dev: false

  /jsonpointer@5.0.1:
    resolution: {integrity: sha512-p/nXbhSEcu3pZRdkW1OfJhpsVtW1gd4Wa1fnQc9YLiTfAjn0312eMKimbdIQzuZl9aa9xUGaRlP9T/CJE/ditQ==}
    engines: {node: '>=0.10.0'}
    dev: false

  /jsx-ast-utils@3.3.3:
    resolution: {integrity: sha512-fYQHZTZ8jSfmWZ0iyzfwiU4WDX4HpHbMCZ3gPlWYiCl3BoeOTsqKBqnTVfH2rYT7eP5c3sVbeSPHnnJOaTrWiw==}
    engines: {node: '>=4.0'}
    dependencies:
      array-includes: 3.1.6
      object.assign: 4.1.4
    dev: false

  /katex@0.16.8:
    resolution: {integrity: sha512-ftuDnJbcbOckGY11OO+zg3OofESlbR5DRl2cmN8HeWeeFIV7wTXvAOx8kEjZjobhA+9wh2fbKeO6cdcA9Mnovg==}
    hasBin: true
    dependencies:
      commander: 8.3.0
    dev: false

  /kind-of@6.0.3:
    resolution: {integrity: sha512-dcS1ul+9tmeD95T+x28/ehLgd9mENa3LsvDTtzm3vyBEO7RPptvAD+t44WVXaUjTBRcrpFeFlC8WCruUR456hw==}
    engines: {node: '>=0.10.0'}
    dev: false

  /kleur@3.0.3:
    resolution: {integrity: sha512-eTIzlVOSUR+JxdDFepEYcBMtZ9Qqdef+rnzWdRZuMbOywu5tO2w2N7rqjoANZ5k9vywhL6Br1VRjUIgTQx4E8w==}
    engines: {node: '>=6'}
    dev: true

  /kleur@4.1.5:
    resolution: {integrity: sha512-o+NO+8WrRiQEE4/7nwRJhN1HWpVmJm511pBHUxPLtp0BUISzlBplORYSmTclCnJvQq2tKu/sgl3xVpkc7ZWuQQ==}
    engines: {node: '>=6'}
    dev: false

  /langchain@0.1.9:
    resolution: {integrity: sha512-4Gm2j8gsT43d4sgpjM7JMSoB83dwxbiLYdcPx23Xi6RfLQ60QB86bogPYqn84ZW9HjrW8IVMXvVyC6DAHNCyIg==}
    engines: {node: '>=18'}
    peerDependencies:
      '@aws-sdk/client-s3': ^3.310.0
      '@aws-sdk/client-sagemaker-runtime': ^3.310.0
      '@aws-sdk/client-sfn': ^3.310.0
      '@aws-sdk/credential-provider-node': ^3.388.0
      '@azure/storage-blob': ^12.15.0
      '@gomomento/sdk': ^1.51.1
      '@gomomento/sdk-core': ^1.51.1
      '@gomomento/sdk-web': ^1.51.1
      '@google-ai/generativelanguage': ^0.2.1
      '@google-cloud/storage': ^6.10.1
      '@notionhq/client': ^2.2.10
      '@pinecone-database/pinecone': '*'
      '@supabase/supabase-js': ^2.10.0
      '@vercel/kv': ^0.2.3
      '@xata.io/client': ^0.28.0
      apify-client: ^2.7.1
      assemblyai: ^4.0.0
      axios: '*'
      cheerio: ^1.0.0-rc.12
      chromadb: '*'
      convex: ^1.3.1
      d3-dsv: ^2.0.0
      epub2: ^3.0.1
      faiss-node: '*'
      fast-xml-parser: ^4.2.7
      google-auth-library: ^8.9.0
      googleapis: ^126.0.1
      handlebars: ^4.7.8
      html-to-text: ^9.0.5
      ignore: ^5.2.0
      ioredis: ^5.3.2
      jsdom: '*'
      mammoth: ^1.6.0
      mongodb: ^5.2.0
      node-llama-cpp: '*'
      notion-to-md: ^3.1.0
      officeparser: ^4.0.4
      pdf-parse: 1.1.1
      peggy: ^3.0.2
      playwright: ^1.32.1
      puppeteer: ^19.7.2
      pyodide: ^0.24.1
      redis: ^4.6.4
      sonix-speech-recognition: ^2.1.1
      srt-parser-2: ^1.2.3
      typeorm: ^0.3.12
      vectordb: ^0.1.4
      weaviate-ts-client: ^1.4.0
      web-auth-library: ^1.0.3
      ws: ^8.14.2
      youtube-transcript: ^1.0.6
      youtubei.js: ^5.8.0
    peerDependenciesMeta:
      '@aws-sdk/client-s3':
        optional: true
      '@aws-sdk/client-sagemaker-runtime':
        optional: true
      '@aws-sdk/client-sfn':
        optional: true
      '@aws-sdk/credential-provider-node':
        optional: true
      '@azure/storage-blob':
        optional: true
      '@gomomento/sdk':
        optional: true
      '@gomomento/sdk-core':
        optional: true
      '@gomomento/sdk-web':
        optional: true
      '@google-ai/generativelanguage':
        optional: true
      '@google-cloud/storage':
        optional: true
      '@notionhq/client':
        optional: true
      '@pinecone-database/pinecone':
        optional: true
      '@supabase/supabase-js':
        optional: true
      '@vercel/kv':
        optional: true
      '@xata.io/client':
        optional: true
      apify-client:
        optional: true
      assemblyai:
        optional: true
      axios:
        optional: true
      cheerio:
        optional: true
      chromadb:
        optional: true
      convex:
        optional: true
      d3-dsv:
        optional: true
      epub2:
        optional: true
      faiss-node:
        optional: true
      fast-xml-parser:
        optional: true
      google-auth-library:
        optional: true
      googleapis:
        optional: true
      handlebars:
        optional: true
      html-to-text:
        optional: true
      ignore:
        optional: true
      ioredis:
        optional: true
      jsdom:
        optional: true
      mammoth:
        optional: true
      mongodb:
        optional: true
      node-llama-cpp:
        optional: true
      notion-to-md:
        optional: true
      officeparser:
        optional: true
      pdf-parse:
        optional: true
      peggy:
        optional: true
      playwright:
        optional: true
      puppeteer:
        optional: true
      pyodide:
        optional: true
      redis:
        optional: true
      sonix-speech-recognition:
        optional: true
      srt-parser-2:
        optional: true
      typeorm:
        optional: true
      vectordb:
        optional: true
      weaviate-ts-client:
        optional: true
      web-auth-library:
        optional: true
      ws:
        optional: true
      youtube-transcript:
        optional: true
      youtubei.js:
        optional: true
    dependencies:
      '@anthropic-ai/sdk': 0.9.1
      '@langchain/community': 0.0.21
      '@langchain/core': 0.1.18
      '@langchain/openai': 0.0.13
      binary-extensions: 2.2.0
      expr-eval: 2.0.2
      js-tiktoken: 1.0.8
      js-yaml: 4.1.0
      jsonpointer: 5.0.1
      langchainhub: 0.0.6
      langsmith: 0.0.63
      ml-distance: 4.0.1
      openapi-types: 12.1.3
      p-retry: 4.6.2
      uuid: 9.0.1
      yaml: 2.3.4
      zod: 3.22.4
      zod-to-json-schema: 3.22.4(zod@3.22.4)
    transitivePeerDependencies:
      - '@aws-crypto/sha256-js'
      - '@aws-sdk/client-bedrock-agent-runtime'
      - '@aws-sdk/client-bedrock-runtime'
      - '@aws-sdk/client-dynamodb'
      - '@aws-sdk/client-kendra'
      - '@aws-sdk/client-lambda'
      - '@azure/search-documents'
      - '@clickhouse/client'
      - '@cloudflare/ai'
      - '@datastax/astra-db-ts'
      - '@elastic/elasticsearch'
      - '@getmetal/metal-sdk'
      - '@getzep/zep-js'
      - '@gradientai/nodejs-sdk'
      - '@huggingface/inference'
      - '@mozilla/readability'
      - '@opensearch-project/opensearch'
      - '@planetscale/database'
      - '@qdrant/js-client-rest'
      - '@raycast/api'
      - '@rockset/client'
      - '@smithy/eventstream-codec'
      - '@smithy/protocol-http'
      - '@smithy/signature-v4'
      - '@smithy/util-utf8'
      - '@supabase/postgrest-js'
      - '@tensorflow-models/universal-sentence-encoder'
      - '@tensorflow/tfjs-converter'
      - '@tensorflow/tfjs-core'
      - '@upstash/redis'
      - '@vercel/postgres'
      - '@writerai/writer-sdk'
      - '@xenova/transformers'
      - '@zilliz/milvus2-sdk-node'
      - cassandra-driver
      - closevector-common
      - closevector-node
      - closevector-web
      - cohere-ai
      - discord.js
      - encoding
      - firebase-admin
      - hnswlib-node
      - llmonitor
      - lodash
      - lunary
      - mysql2
      - neo4j-driver
      - pg
      - pg-copy-streams
      - pickleparser
      - portkey-ai
      - replicate
      - typesense
      - usearch
      - voy-search
    dev: false

  /langchainhub@0.0.6:
    resolution: {integrity: sha512-SW6105T+YP1cTe0yMf//7kyshCgvCTyFBMTgH2H3s9rTAR4e+78DA/BBrUL/Mt4Q5eMWui7iGuAYb3pgGsdQ9w==}
    dev: false

  /langsmith@0.0.63:
    resolution: {integrity: sha512-8KtbiltWP8Ta7xErfXRvLudKgIoc/yRb9oSU8Ozh2215rlz9tnYicl37lS/ZdyeSbpSX8Rh8XhLTN5zVQ+5euA==}
    hasBin: true
    dependencies:
      '@types/uuid': 9.0.8
      commander: 10.0.1
      p-queue: 6.6.2
      p-retry: 4.6.2
      uuid: 9.0.1
    dev: false

  /language-subtag-registry@0.3.22:
    resolution: {integrity: sha512-tN0MCzyWnoz/4nHS6uxdlFWoUZT7ABptwKPQ52Ea7URk6vll88bWBVhodtnlfEuCcKWNGoc+uGbw1cwa9IKh/w==}
    dev: false

  /language-tags@1.0.5:
    resolution: {integrity: sha512-qJhlO9cGXi6hBGKoxEG/sKZDAHD5Hnu9Hs4WbOY3pCWXDhw0N8x1NenNzm2EnNLkLkk7J2SdxAkDSbb6ftT+UQ==}
    dependencies:
      language-subtag-registry: 0.3.22
    dev: false

  /leven@3.1.0:
    resolution: {integrity: sha512-qsda+H8jTaUaN/x5vzW2rzc+8Rw4TAQ/4KjB46IwK5VH+IlVeeeje/EoZRpiXvIqjFgK84QffqPztGI3VBLG1A==}
    engines: {node: '>=6'}
    dev: true

  /levn@0.4.1:
    resolution: {integrity: sha512-+bT2uH4E5LGE7h/n3evcS/sQlJXCpIp6ym8OWJ5eV6+67Dsql/LaaT7qJBAt2rzfoa/5QBGBhxDix1dMt2kQKQ==}
    engines: {node: '>= 0.8.0'}
    dependencies:
      prelude-ls: 1.2.1
      type-check: 0.4.0

  /lilconfig@2.0.6:
    resolution: {integrity: sha512-9JROoBW7pobfsx+Sq2JsASvCo6Pfo6WWoUW79HuB1BCoBXD4PLWJPqDF6fNj67pqBYTbAHkE57M1kS/+L1neOg==}
    engines: {node: '>=10'}
    dev: true

  /lines-and-columns@1.2.4:
    resolution: {integrity: sha512-7ylylesZQ/PV29jhEDl3Ufjo6ZX7gCqJr5F7PKrqc93v7fzSymt1BpwEU8nAUXs8qzzvqhbjhK5QZg6Mt/HkBg==}

  /load-tsconfig@0.2.3:
    resolution: {integrity: sha512-iyT2MXws+dc2Wi6o3grCFtGXpeMvHmJqS27sMPGtV2eUu4PeFnG+33I8BlFK1t1NWMjOpcx9bridn5yxLDX2gQ==}
    engines: {node: ^12.20.0 || ^14.13.1 || >=16.0.0}
    dev: true

  /load-yaml-file@0.2.0:
    resolution: {integrity: sha512-OfCBkGEw4nN6JLtgRidPX6QxjBQGQf72q3si2uvqyFEMbycSFFHwAZeXx6cJgFM9wmLrf9zBwCP3Ivqa+LLZPw==}
    engines: {node: '>=6'}
    dependencies:
      graceful-fs: 4.2.10
      js-yaml: 3.14.1
      pify: 4.0.1
      strip-bom: 3.0.0
    dev: false

  /locate-path@5.0.0:
    resolution: {integrity: sha512-t7hw9pI+WvuwNJXwk5zVHpyhIqzg2qTlklJOf0mVxGSbe3Fp2VieZcduNYjaLDoy6p9uGpQEGWG87WpMKlNq8g==}
    engines: {node: '>=8'}
    dependencies:
      p-locate: 4.1.0

  /locate-path@6.0.0:
    resolution: {integrity: sha512-iPZK6eYjbxRu3uB4/WZ3EsEIMJFMqAoopl3R+zuq0UjcAm/MO6KCweDgPfP3elTztoKP3KtnVHxTn2NHBSDVUw==}
    engines: {node: '>=10'}
    dependencies:
      p-locate: 5.0.0
    dev: false

  /lodash.memoize@4.1.2:
    resolution: {integrity: sha512-t7j+NzmgnQzTAYXcsHYLgimltOV1MXHtlOWf6GjL9Kj8GK5FInw5JotxvbOs+IvV1/Dzo04/fCGfLVs7aXb4Ag==}
    dev: true

  /lodash.merge@4.6.2:
    resolution: {integrity: sha512-0KpjqXRVvrYyCsX1swR/XTK0va6VQkQM6MNo7PqW77ByjAhoARA8EfrP1N4+KlKj8YS0ZUCtRT/YUuhyYDujIQ==}

  /lodash.sortby@4.7.0:
    resolution: {integrity: sha512-HDWXG8isMntAyRF5vZ7xKuEvOhT4AhlRt/3czTSjvGUxjYCBVRQY48ViDHyfYz9VIoBkW4TMGQNapx+l3RUwdA==}
    dev: true

  /lodash.startcase@4.4.0:
    resolution: {integrity: sha512-+WKqsK294HMSc2jEbNgpHpd0JfIBhp7rEV4aqXWqFr6AlXov+SlcgB1Fv01y2kGe3Gc8nMW7VA0SrGuSkRfIEg==}
    dev: false

  /lodash.truncate@4.4.2:
    resolution: {integrity: sha512-jttmRe7bRse52OsWIMDLaXxWqRAmtIUccAQ3garviCqJjafXOfNMO0yMfNpdD6zbGaTU0P5Nz7e7gAT6cKmJRw==}

  /lodash@4.17.11:
    resolution: {integrity: sha512-cQKh8igo5QUhZ7lg38DYWAxMvjSAKG0A8wGSVimP07SIUEK2UO+arSRKbRZWtelMtN5V0Hkwh5ryOto/SshYIg==}
    dev: false

  /longest-streak@3.1.0:
    resolution: {integrity: sha512-9Ri+o0JYgehTaVBBDoMqIl8GXtbWg711O3srftcHhZ0dqnETqLaoIK0x17fUw9rFSlK/0NlsKe0Ahhyl5pXE2g==}
    dev: false

  /loose-envify@1.4.0:
    resolution: {integrity: sha512-lyuxPGr/Wfhrlem2CL/UcnUc1zcqKAImBDzukY7Y5F/yQiNdko6+fRLevlw1HgMySw7f611UIY408EtxRSoK3Q==}
    hasBin: true
    dependencies:
      js-tokens: 4.0.0

  /lowlight@1.20.0:
    resolution: {integrity: sha512-8Ktj+prEb1RoCPkEOrPMYUN/nCggB7qAWe3a7OpMjWQkh3l2RD5wKRQ+o8Q8YuI9RG/xs95waaI/E6ym/7NsTw==}
    dependencies:
      fault: 1.0.4
      highlight.js: 10.7.3
    dev: false

  /lru-cache@4.1.5:
    resolution: {integrity: sha512-sWZlbEP2OsHNkXrMl5GYk/jKk70MBng6UU4YI/qGDYbgf6YbP4EvmqISbXCoJiRKs+1bSpFHVgQxvJ17F2li5g==}
    dependencies:
      pseudomap: 1.0.2
      yallist: 2.1.2
    dev: false

  /lru-cache@5.1.1:
    resolution: {integrity: sha512-KpNARQA3Iwv+jTA0utUVVbrh+Jlrr1Fv0e56GGzAFOXN7dk/FviaDW8LHmK52DlcH4WP2n6gI8vN1aesBFgo9w==}
    dependencies:
      yallist: 3.1.1
    dev: true

  /lru-cache@6.0.0:
    resolution: {integrity: sha512-Jo6dJ04CmSjuznwJSS3pUeWmd/H0ffTlkXXgwZi+eq1UCmqQwCh+eLsYOYCwY991i2Fah4h1BEMCx4qThGbsiA==}
    engines: {node: '>=10'}
    dependencies:
      yallist: 4.0.0

  /lucide-react@0.274.0(react@18.2.0):
    resolution: {integrity: sha512-qiWcojRXEwDiSimMX1+arnxha+ROJzZjJaVvCC0rsG6a9pUPjZePXSq7em4ZKMp0NDm1hyzPNkM7UaWC3LU2AA==}
    peerDependencies:
      react: ^16.5.1 || ^17.0.0 || ^18.0.0
    dependencies:
      react: 18.2.0
    dev: false

  /make-dir@4.0.0:
    resolution: {integrity: sha512-hXdUTZYIVOt1Ex//jAQi+wTZZpUpwBj/0QsOzqegb3rGMMeJiSEu5xLHnYfBrRV4RH2+OCSOO95Is/7x1WJ4bw==}
    engines: {node: '>=10'}
    dependencies:
      semver: 7.5.4
    dev: true

  /make-error@1.3.6:
    resolution: {integrity: sha512-s8UhlNe7vPKomQhC1qFelMokr/Sc3AgNbso3n74mVPA5LTZwkB9NlXf4XPamLxJE8h0gh73rM94xvwRT2CVInw==}
    dev: true

  /makeerror@1.0.12:
    resolution: {integrity: sha512-JmqCvUhmt43madlpFzG4BQzG2Z3m6tvQDNKdClZnO3VbIudJYmxsT0FNJMeiB2+JTSlTQTSbU8QdesVmwJcmLg==}
    dependencies:
      tmpl: 1.0.5
    dev: true

  /map-obj@1.0.1:
    resolution: {integrity: sha512-7N/q3lyZ+LVCp7PzuxrJr4KMbBE2hW7BT7YNia330OFxIf4d3r5zVpicP2650l7CPN6RM9zOJRl3NGpqSiw3Eg==}
    engines: {node: '>=0.10.0'}
    dev: false

  /map-obj@4.3.0:
    resolution: {integrity: sha512-hdN1wVrZbb29eBGiGjJbeP8JbKjq1urkHJ/LIP/NY48MZ1QVXUsQBV1G1zvYFHn1XE06cwjBsOI2K3Ulnj1YXQ==}
    engines: {node: '>=8'}
    dev: false

  /markdown-table@3.0.3:
    resolution: {integrity: sha512-Z1NL3Tb1M9wH4XESsCDEksWoKTdlUafKc4pt0GRwjUyXaCFZ+dc3g2erqB6zm3szA2IUSi7VnPI+o/9jnxh9hw==}
    dev: false

  /material-icons@1.13.10:
    resolution: {integrity: sha512-XSESl/zo7XzD9nz8ihUq5HO0DzsvnVex9t8hpH8pqY1SFlESAdHlMQQbcCyyP58mPp6Wm1tyt0OaDNZhBT9lXQ==}
    dev: false

  /md5@2.3.0:
    resolution: {integrity: sha512-T1GITYmFaKuO91vxyoQMFETst+O71VUPEU3ze5GNzDm0OWdP8v1ziTaAEPUr/3kLsY3Sftgz242A1SetQiDL7g==}
    dependencies:
      charenc: 0.0.2
      crypt: 0.0.2
      is-buffer: 1.1.6
    dev: false

  /mdast-util-definitions@5.1.2:
    resolution: {integrity: sha512-8SVPMuHqlPME/z3gqVwWY4zVXn8lqKv/pAhC57FuJ40ImXyBpmO5ukh98zB2v7Blql2FiHjHv9LVztSIqjY+MA==}
    dependencies:
      '@types/mdast': 3.0.12
      '@types/unist': 2.0.7
      unist-util-visit: 4.1.2
    dev: false

  /mdast-util-find-and-replace@2.2.2:
    resolution: {integrity: sha512-MTtdFRz/eMDHXzeK6W3dO7mXUlF82Gom4y0oOgvHhh/HXZAGvIQDUvQ0SuUx+j2tv44b8xTHOm8K/9OoRFnXKw==}
    dependencies:
      '@types/mdast': 3.0.12
      escape-string-regexp: 5.0.0
      unist-util-is: 5.2.1
      unist-util-visit-parents: 5.1.3
    dev: false

  /mdast-util-from-markdown@1.3.1:
    resolution: {integrity: sha512-4xTO/M8c82qBcnQc1tgpNtubGUW/Y1tBQ1B0i5CtSoelOLKFYlElIr3bvgREYYO5iRqbMY1YuqZng0GVOI8Qww==}
    dependencies:
      '@types/mdast': 3.0.12
      '@types/unist': 2.0.7
      decode-named-character-reference: 1.0.2
      mdast-util-to-string: 3.2.0
      micromark: 3.2.0
      micromark-util-decode-numeric-character-reference: 1.1.0
      micromark-util-decode-string: 1.1.0
      micromark-util-normalize-identifier: 1.1.0
      micromark-util-symbol: 1.1.0
      micromark-util-types: 1.1.0
      unist-util-stringify-position: 3.0.3
      uvu: 0.5.6
    transitivePeerDependencies:
      - supports-color
    dev: false

  /mdast-util-gfm-autolink-literal@1.0.3:
    resolution: {integrity: sha512-My8KJ57FYEy2W2LyNom4n3E7hKTuQk/0SES0u16tjA9Z3oFkF4RrC/hPAPgjlSpezsOvI8ObcXcElo92wn5IGA==}
    dependencies:
      '@types/mdast': 3.0.12
      ccount: 2.0.1
      mdast-util-find-and-replace: 2.2.2
      micromark-util-character: 1.2.0
    dev: false

  /mdast-util-gfm-footnote@1.0.2:
    resolution: {integrity: sha512-56D19KOGbE00uKVj3sgIykpwKL179QsVFwx/DCW0u/0+URsryacI4MAdNJl0dh+u2PSsD9FtxPFbHCzJ78qJFQ==}
    dependencies:
      '@types/mdast': 3.0.12
      mdast-util-to-markdown: 1.5.0
      micromark-util-normalize-identifier: 1.1.0
    dev: false

  /mdast-util-gfm-strikethrough@1.0.3:
    resolution: {integrity: sha512-DAPhYzTYrRcXdMjUtUjKvW9z/FNAMTdU0ORyMcbmkwYNbKocDpdk+PX1L1dQgOID/+vVs1uBQ7ElrBQfZ0cuiQ==}
    dependencies:
      '@types/mdast': 3.0.12
      mdast-util-to-markdown: 1.5.0
    dev: false

  /mdast-util-gfm-table@1.0.7:
    resolution: {integrity: sha512-jjcpmNnQvrmN5Vx7y7lEc2iIOEytYv7rTvu+MeyAsSHTASGCCRA79Igg2uKssgOs1i1po8s3plW0sTu1wkkLGg==}
    dependencies:
      '@types/mdast': 3.0.12
      markdown-table: 3.0.3
      mdast-util-from-markdown: 1.3.1
      mdast-util-to-markdown: 1.5.0
    transitivePeerDependencies:
      - supports-color
    dev: false

  /mdast-util-gfm-task-list-item@1.0.2:
    resolution: {integrity: sha512-PFTA1gzfp1B1UaiJVyhJZA1rm0+Tzn690frc/L8vNX1Jop4STZgOE6bxUhnzdVSB+vm2GU1tIsuQcA9bxTQpMQ==}
    dependencies:
      '@types/mdast': 3.0.12
      mdast-util-to-markdown: 1.5.0
    dev: false

  /mdast-util-gfm@2.0.2:
    resolution: {integrity: sha512-qvZ608nBppZ4icQlhQQIAdc6S3Ffj9RGmzwUKUWuEICFnd1LVkN3EktF7ZHAgfcEdvZB5owU9tQgt99e2TlLjg==}
    dependencies:
      mdast-util-from-markdown: 1.3.1
      mdast-util-gfm-autolink-literal: 1.0.3
      mdast-util-gfm-footnote: 1.0.2
      mdast-util-gfm-strikethrough: 1.0.3
      mdast-util-gfm-table: 1.0.7
      mdast-util-gfm-task-list-item: 1.0.2
      mdast-util-to-markdown: 1.5.0
    transitivePeerDependencies:
      - supports-color
    dev: false

  /mdast-util-math@2.0.2:
    resolution: {integrity: sha512-8gmkKVp9v6+Tgjtq6SYx9kGPpTf6FVYRa53/DLh479aldR9AyP48qeVOgNZ5X7QUK7nOy4yw7vg6mbiGcs9jWQ==}
    dependencies:
      '@types/mdast': 3.0.12
      longest-streak: 3.1.0
      mdast-util-to-markdown: 1.5.0
    dev: false

  /mdast-util-phrasing@3.0.1:
    resolution: {integrity: sha512-WmI1gTXUBJo4/ZmSk79Wcb2HcjPJBzM1nlI/OUWA8yk2X9ik3ffNbBGsU+09BFmXaL1IBb9fiuvq6/KMiNycSg==}
    dependencies:
      '@types/mdast': 3.0.12
      unist-util-is: 5.2.1
    dev: false

  /mdast-util-to-hast@12.3.0:
    resolution: {integrity: sha512-pits93r8PhnIoU4Vy9bjW39M2jJ6/tdHyja9rrot9uujkN7UTU9SDnE6WNJz/IGyQk3XHX6yNNtrBH6cQzm8Hw==}
    dependencies:
      '@types/hast': 2.3.5
      '@types/mdast': 3.0.12
      mdast-util-definitions: 5.1.2
      micromark-util-sanitize-uri: 1.2.0
      trim-lines: 3.0.1
      unist-util-generated: 2.0.1
      unist-util-position: 4.0.4
      unist-util-visit: 4.1.2
    dev: false

  /mdast-util-to-markdown@1.5.0:
    resolution: {integrity: sha512-bbv7TPv/WC49thZPg3jXuqzuvI45IL2EVAr/KxF0BSdHsU0ceFHOmwQn6evxAh1GaoK/6GQ1wp4R4oW2+LFL/A==}
    dependencies:
      '@types/mdast': 3.0.12
      '@types/unist': 2.0.7
      longest-streak: 3.1.0
      mdast-util-phrasing: 3.0.1
      mdast-util-to-string: 3.2.0
      micromark-util-decode-string: 1.1.0
      unist-util-visit: 4.1.2
      zwitch: 2.0.4
    dev: false

  /mdast-util-to-string@3.2.0:
    resolution: {integrity: sha512-V4Zn/ncyN1QNSqSBxTrMOLpjr+IKdHl2v3KVLoWmDPscP4r9GcCi71gjgvUV1SFSKh92AjAG4peFuBl2/YgCJg==}
    dependencies:
      '@types/mdast': 3.0.12
    dev: false

  /meow@6.1.1:
    resolution: {integrity: sha512-3YffViIt2QWgTy6Pale5QpopX/IvU3LPL03jOTqp6pGj3VjesdO/U8CuHMKpnQr4shCNCM5fd5XFFvIIl6JBHg==}
    engines: {node: '>=8'}
    dependencies:
      '@types/minimist': 1.2.2
      camelcase-keys: 6.2.2
      decamelize-keys: 1.1.1
      hard-rejection: 2.1.0
      minimist-options: 4.1.0
      normalize-package-data: 2.5.0
      read-pkg-up: 7.0.1
      redent: 3.0.0
      trim-newlines: 3.0.1
      type-fest: 0.13.1
      yargs-parser: 18.1.3
    dev: false

  /merge-stream@2.0.0:
    resolution: {integrity: sha512-abv/qOcuPfk3URPfDzmZU1LKmuw8kT+0nIHvKrKgFrwifol/doWcdA4ZqsWQ8ENrFKkd67Mfpo/LovbIUsbt3w==}
    dev: true

  /merge2@1.4.1:
    resolution: {integrity: sha512-8q7VEgMJW4J8tcfVPy8g09NcQwZdbwFEqhe/WZkoIzjn/3TGDwtOCYtXGxA3O8tPzpczCCDgv+P2P5y00ZJOOg==}
    engines: {node: '>= 8'}

  /micromark-core-commonmark@1.1.0:
    resolution: {integrity: sha512-BgHO1aRbolh2hcrzL2d1La37V0Aoz73ymF8rAcKnohLy93titmv62E0gP8Hrx9PKcKrqCZ1BbLGbP3bEhoXYlw==}
    dependencies:
      decode-named-character-reference: 1.0.2
      micromark-factory-destination: 1.1.0
      micromark-factory-label: 1.1.0
      micromark-factory-space: 1.1.0
      micromark-factory-title: 1.1.0
      micromark-factory-whitespace: 1.1.0
      micromark-util-character: 1.2.0
      micromark-util-chunked: 1.1.0
      micromark-util-classify-character: 1.1.0
      micromark-util-html-tag-name: 1.2.0
      micromark-util-normalize-identifier: 1.1.0
      micromark-util-resolve-all: 1.1.0
      micromark-util-subtokenize: 1.1.0
      micromark-util-symbol: 1.1.0
      micromark-util-types: 1.1.0
      uvu: 0.5.6
    dev: false

  /micromark-extension-gfm-autolink-literal@1.0.5:
    resolution: {integrity: sha512-z3wJSLrDf8kRDOh2qBtoTRD53vJ+CWIyo7uyZuxf/JAbNJjiHsOpG1y5wxk8drtv3ETAHutCu6N3thkOOgueWg==}
    dependencies:
      micromark-util-character: 1.2.0
      micromark-util-sanitize-uri: 1.2.0
      micromark-util-symbol: 1.1.0
      micromark-util-types: 1.1.0
    dev: false

  /micromark-extension-gfm-footnote@1.1.2:
    resolution: {integrity: sha512-Yxn7z7SxgyGWRNa4wzf8AhYYWNrwl5q1Z8ii+CSTTIqVkmGZF1CElX2JI8g5yGoM3GAman9/PVCUFUSJ0kB/8Q==}
    dependencies:
      micromark-core-commonmark: 1.1.0
      micromark-factory-space: 1.1.0
      micromark-util-character: 1.2.0
      micromark-util-normalize-identifier: 1.1.0
      micromark-util-sanitize-uri: 1.2.0
      micromark-util-symbol: 1.1.0
      micromark-util-types: 1.1.0
      uvu: 0.5.6
    dev: false

  /micromark-extension-gfm-strikethrough@1.0.7:
    resolution: {integrity: sha512-sX0FawVE1o3abGk3vRjOH50L5TTLr3b5XMqnP9YDRb34M0v5OoZhG+OHFz1OffZ9dlwgpTBKaT4XW/AsUVnSDw==}
    dependencies:
      micromark-util-chunked: 1.1.0
      micromark-util-classify-character: 1.1.0
      micromark-util-resolve-all: 1.1.0
      micromark-util-symbol: 1.1.0
      micromark-util-types: 1.1.0
      uvu: 0.5.6
    dev: false

  /micromark-extension-gfm-table@1.0.7:
    resolution: {integrity: sha512-3ZORTHtcSnMQEKtAOsBQ9/oHp9096pI/UvdPtN7ehKvrmZZ2+bbWhi0ln+I9drmwXMt5boocn6OlwQzNXeVeqw==}
    dependencies:
      micromark-factory-space: 1.1.0
      micromark-util-character: 1.2.0
      micromark-util-symbol: 1.1.0
      micromark-util-types: 1.1.0
      uvu: 0.5.6
    dev: false

  /micromark-extension-gfm-tagfilter@1.0.2:
    resolution: {integrity: sha512-5XWB9GbAUSHTn8VPU8/1DBXMuKYT5uOgEjJb8gN3mW0PNW5OPHpSdojoqf+iq1xo7vWzw/P8bAHY0n6ijpXF7g==}
    dependencies:
      micromark-util-types: 1.1.0
    dev: false

  /micromark-extension-gfm-task-list-item@1.0.5:
    resolution: {integrity: sha512-RMFXl2uQ0pNQy6Lun2YBYT9g9INXtWJULgbt01D/x8/6yJ2qpKyzdZD3pi6UIkzF++Da49xAelVKUeUMqd5eIQ==}
    dependencies:
      micromark-factory-space: 1.1.0
      micromark-util-character: 1.2.0
      micromark-util-symbol: 1.1.0
      micromark-util-types: 1.1.0
      uvu: 0.5.6
    dev: false

  /micromark-extension-gfm@2.0.3:
    resolution: {integrity: sha512-vb9OoHqrhCmbRidQv/2+Bc6pkP0FrtlhurxZofvOEy5o8RtuuvTq+RQ1Vw5ZDNrVraQZu3HixESqbG+0iKk/MQ==}
    dependencies:
      micromark-extension-gfm-autolink-literal: 1.0.5
      micromark-extension-gfm-footnote: 1.1.2
      micromark-extension-gfm-strikethrough: 1.0.7
      micromark-extension-gfm-table: 1.0.7
      micromark-extension-gfm-tagfilter: 1.0.2
      micromark-extension-gfm-task-list-item: 1.0.5
      micromark-util-combine-extensions: 1.1.0
      micromark-util-types: 1.1.0
    dev: false

  /micromark-extension-math@2.1.2:
    resolution: {integrity: sha512-es0CcOV89VNS9wFmyn+wyFTKweXGW4CEvdaAca6SWRWPyYCbBisnjaHLjWO4Nszuiud84jCpkHsqAJoa768Pvg==}
    dependencies:
      '@types/katex': 0.16.1
      katex: 0.16.8
      micromark-factory-space: 1.1.0
      micromark-util-character: 1.2.0
      micromark-util-symbol: 1.1.0
      micromark-util-types: 1.1.0
      uvu: 0.5.6
    dev: false

  /micromark-factory-destination@1.1.0:
    resolution: {integrity: sha512-XaNDROBgx9SgSChd69pjiGKbV+nfHGDPVYFs5dOoDd7ZnMAE+Cuu91BCpsY8RT2NP9vo/B8pds2VQNCLiu0zhg==}
    dependencies:
      micromark-util-character: 1.2.0
      micromark-util-symbol: 1.1.0
      micromark-util-types: 1.1.0
    dev: false

  /micromark-factory-label@1.1.0:
    resolution: {integrity: sha512-OLtyez4vZo/1NjxGhcpDSbHQ+m0IIGnT8BoPamh+7jVlzLJBH98zzuCoUeMxvM6WsNeh8wx8cKvqLiPHEACn0w==}
    dependencies:
      micromark-util-character: 1.2.0
      micromark-util-symbol: 1.1.0
      micromark-util-types: 1.1.0
      uvu: 0.5.6
    dev: false

  /micromark-factory-space@1.1.0:
    resolution: {integrity: sha512-cRzEj7c0OL4Mw2v6nwzttyOZe8XY/Z8G0rzmWQZTBi/jjwyw/U4uqKtUORXQrR5bAZZnbTI/feRV/R7hc4jQYQ==}
    dependencies:
      micromark-util-character: 1.2.0
      micromark-util-types: 1.1.0
    dev: false

  /micromark-factory-title@1.1.0:
    resolution: {integrity: sha512-J7n9R3vMmgjDOCY8NPw55jiyaQnH5kBdV2/UXCtZIpnHH3P6nHUKaH7XXEYuWwx/xUJcawa8plLBEjMPU24HzQ==}
    dependencies:
      micromark-factory-space: 1.1.0
      micromark-util-character: 1.2.0
      micromark-util-symbol: 1.1.0
      micromark-util-types: 1.1.0
    dev: false

  /micromark-factory-whitespace@1.1.0:
    resolution: {integrity: sha512-v2WlmiymVSp5oMg+1Q0N1Lxmt6pMhIHD457whWM7/GUlEks1hI9xj5w3zbc4uuMKXGisksZk8DzP2UyGbGqNsQ==}
    dependencies:
      micromark-factory-space: 1.1.0
      micromark-util-character: 1.2.0
      micromark-util-symbol: 1.1.0
      micromark-util-types: 1.1.0
    dev: false

  /micromark-util-character@1.2.0:
    resolution: {integrity: sha512-lXraTwcX3yH/vMDaFWCQJP1uIszLVebzUa3ZHdrgxr7KEU/9mL4mVgCpGbyhvNLNlauROiNUq7WN5u7ndbY6xg==}
    dependencies:
      micromark-util-symbol: 1.1.0
      micromark-util-types: 1.1.0
    dev: false

  /micromark-util-chunked@1.1.0:
    resolution: {integrity: sha512-Ye01HXpkZPNcV6FiyoW2fGZDUw4Yc7vT0E9Sad83+bEDiCJ1uXu0S3mr8WLpsz3HaG3x2q0HM6CTuPdcZcluFQ==}
    dependencies:
      micromark-util-symbol: 1.1.0
    dev: false

  /micromark-util-classify-character@1.1.0:
    resolution: {integrity: sha512-SL0wLxtKSnklKSUplok1WQFoGhUdWYKggKUiqhX+Swala+BtptGCu5iPRc+xvzJ4PXE/hwM3FNXsfEVgoZsWbw==}
    dependencies:
      micromark-util-character: 1.2.0
      micromark-util-symbol: 1.1.0
      micromark-util-types: 1.1.0
    dev: false

  /micromark-util-combine-extensions@1.1.0:
    resolution: {integrity: sha512-Q20sp4mfNf9yEqDL50WwuWZHUrCO4fEyeDCnMGmG5Pr0Cz15Uo7KBs6jq+dq0EgX4DPwwrh9m0X+zPV1ypFvUA==}
    dependencies:
      micromark-util-chunked: 1.1.0
      micromark-util-types: 1.1.0
    dev: false

  /micromark-util-decode-numeric-character-reference@1.1.0:
    resolution: {integrity: sha512-m9V0ExGv0jB1OT21mrWcuf4QhP46pH1KkfWy9ZEezqHKAxkj4mPCy3nIH1rkbdMlChLHX531eOrymlwyZIf2iw==}
    dependencies:
      micromark-util-symbol: 1.1.0
    dev: false

  /micromark-util-decode-string@1.1.0:
    resolution: {integrity: sha512-YphLGCK8gM1tG1bd54azwyrQRjCFcmgj2S2GoJDNnh4vYtnL38JS8M4gpxzOPNyHdNEpheyWXCTnnTDY3N+NVQ==}
    dependencies:
      decode-named-character-reference: 1.0.2
      micromark-util-character: 1.2.0
      micromark-util-decode-numeric-character-reference: 1.1.0
      micromark-util-symbol: 1.1.0
    dev: false

  /micromark-util-encode@1.1.0:
    resolution: {integrity: sha512-EuEzTWSTAj9PA5GOAs992GzNh2dGQO52UvAbtSOMvXTxv3Criqb6IOzJUBCmEqrrXSblJIJBbFFv6zPxpreiJw==}
    dev: false

  /micromark-util-html-tag-name@1.2.0:
    resolution: {integrity: sha512-VTQzcuQgFUD7yYztuQFKXT49KghjtETQ+Wv/zUjGSGBioZnkA4P1XXZPT1FHeJA6RwRXSF47yvJ1tsJdoxwO+Q==}
    dev: false

  /micromark-util-normalize-identifier@1.1.0:
    resolution: {integrity: sha512-N+w5vhqrBihhjdpM8+5Xsxy71QWqGn7HYNUvch71iV2PM7+E3uWGox1Qp90loa1ephtCxG2ftRV/Conitc6P2Q==}
    dependencies:
      micromark-util-symbol: 1.1.0
    dev: false

  /micromark-util-resolve-all@1.1.0:
    resolution: {integrity: sha512-b/G6BTMSg+bX+xVCshPTPyAu2tmA0E4X98NSR7eIbeC6ycCqCeE7wjfDIgzEbkzdEVJXRtOG4FbEm/uGbCRouA==}
    dependencies:
      micromark-util-types: 1.1.0
    dev: false

  /micromark-util-sanitize-uri@1.2.0:
    resolution: {integrity: sha512-QO4GXv0XZfWey4pYFndLUKEAktKkG5kZTdUNaTAkzbuJxn2tNBOr+QtxR2XpWaMhbImT2dPzyLrPXLlPhph34A==}
    dependencies:
      micromark-util-character: 1.2.0
      micromark-util-encode: 1.1.0
      micromark-util-symbol: 1.1.0
    dev: false

  /micromark-util-subtokenize@1.1.0:
    resolution: {integrity: sha512-kUQHyzRoxvZO2PuLzMt2P/dwVsTiivCK8icYTeR+3WgbuPqfHgPPy7nFKbeqRivBvn/3N3GBiNC+JRTMSxEC7A==}
    dependencies:
      micromark-util-chunked: 1.1.0
      micromark-util-symbol: 1.1.0
      micromark-util-types: 1.1.0
      uvu: 0.5.6
    dev: false

  /micromark-util-symbol@1.1.0:
    resolution: {integrity: sha512-uEjpEYY6KMs1g7QfJ2eX1SQEV+ZT4rUD3UcF6l57acZvLNK7PBZL+ty82Z1qhK1/yXIY4bdx04FKMgR0g4IAag==}
    dev: false

  /micromark-util-types@1.1.0:
    resolution: {integrity: sha512-ukRBgie8TIAcacscVHSiddHjO4k/q3pnedmzMQ4iwDcK0FtFCohKOlFbaOL/mPgfnPsL3C1ZyxJa4sbWrBl3jg==}
    dev: false

  /micromark@3.2.0:
    resolution: {integrity: sha512-uD66tJj54JLYq0De10AhWycZWGQNUvDI55xPgk2sQM5kn1JYlhbCMTtEeT27+vAhW2FBQxLlOmS3pmA7/2z4aA==}
    dependencies:
      '@types/debug': 4.1.8
      debug: 4.3.4
      decode-named-character-reference: 1.0.2
      micromark-core-commonmark: 1.1.0
      micromark-factory-space: 1.1.0
      micromark-util-character: 1.2.0
      micromark-util-chunked: 1.1.0
      micromark-util-combine-extensions: 1.1.0
      micromark-util-decode-numeric-character-reference: 1.1.0
      micromark-util-encode: 1.1.0
      micromark-util-normalize-identifier: 1.1.0
      micromark-util-resolve-all: 1.1.0
      micromark-util-sanitize-uri: 1.2.0
      micromark-util-subtokenize: 1.1.0
      micromark-util-symbol: 1.1.0
      micromark-util-types: 1.1.0
      uvu: 0.5.6
    transitivePeerDependencies:
      - supports-color
    dev: false

  /micromatch@4.0.5:
    resolution: {integrity: sha512-DMy+ERcEW2q8Z2Po+WNXuw3c5YaUSFjAO5GsJqfEl7UjvtIuFKO6ZrKvcItdy98dwFI2N1tg3zNIdKaQT+aNdA==}
    engines: {node: '>=8.6'}
    dependencies:
      braces: 3.0.2
      picomatch: 2.3.1

  /mime-db@1.52.0:
    resolution: {integrity: sha512-sPU4uV7dYlvtWJxwwxHD0PuihVNiE7TyAbQ5SWxDCB9mUYvOgroQOwYQQOKPJ8CIbE+1ETVlOoK1UC2nU3gYvg==}
    engines: {node: '>= 0.6'}
    dev: false

  /mime-types@2.1.35:
    resolution: {integrity: sha512-ZDY+bPm5zTTF+YpCrAU9nK0UgICYPT0QtT1NZWFv4s++TNkcgVaT0g6+4R2uI4MjQjzysHB1zxuWL50hzaeXiw==}
    engines: {node: '>= 0.6'}
    dependencies:
      mime-db: 1.52.0
    dev: false

  /mimic-fn@2.1.0:
    resolution: {integrity: sha512-OqbOk5oEQeAZ8WXWydlu9HJjz9WVdEIvamMCcXmuqUYjTknH/sqsWvhQ3vgwKFRR1HpjvNBKQ37nbJgYzGqGcg==}
    engines: {node: '>=6'}
    dev: true

  /min-indent@1.0.1:
    resolution: {integrity: sha512-I9jwMn07Sy/IwOj3zVkVik2JTvgpaykDZEigL6Rx6N9LbMywwUSMtxET+7lVoDLLd3O3IXwJwvuuns8UB/HeAg==}
    engines: {node: '>=4'}
    dev: false

  /minimatch@3.1.2:
    resolution: {integrity: sha512-J7p63hRiAjw1NDEww1W7i37+ByIrOWO5XQQAzZ3VOcL0PNybwpfmV/N05zFAzwQ9USyEcX6t3UO+K5aqBQOIHw==}
    dependencies:
      brace-expansion: 1.1.11

  /minimist-options@4.1.0:
    resolution: {integrity: sha512-Q4r8ghd80yhO/0j1O3B2BjweX3fiHg9cdOwjJd2J76Q135c+NDxGCqdYKQ1SKBuFfgWbAUzBfvYjPUEeNgqN1A==}
    engines: {node: '>= 6'}
    dependencies:
      arrify: 1.0.1
      is-plain-obj: 1.1.0
      kind-of: 6.0.3
    dev: false

  /minimist@1.2.7:
    resolution: {integrity: sha512-bzfL1YUZsP41gmu/qjrEk0Q6i2ix/cVeAhbCbqH9u3zYutS1cLg00qhrD0M2MVdCcx4Sc0UpP2eBWo9rotpq6g==}

  /mixme@0.5.9:
    resolution: {integrity: sha512-VC5fg6ySUscaWUpI4gxCBTQMH2RdUpNrk+MsbpCYtIvf9SBJdiUey4qE7BXviJsJR4nDQxCZ+3yaYNW3guz/Pw==}
    engines: {node: '>= 8.0.0'}
    dev: false

  /ml-array-mean@1.1.6:
    resolution: {integrity: sha512-MIdf7Zc8HznwIisyiJGRH9tRigg3Yf4FldW8DxKxpCCv/g5CafTw0RRu51nojVEOXuCQC7DRVVu5c7XXO/5joQ==}
    dependencies:
      ml-array-sum: 1.1.6
    dev: false

  /ml-array-sum@1.1.6:
    resolution: {integrity: sha512-29mAh2GwH7ZmiRnup4UyibQZB9+ZLyMShvt4cH4eTK+cL2oEMIZFnSyB3SS8MlsTh6q/w/yh48KmqLxmovN4Dw==}
    dependencies:
      is-any-array: 2.0.1
    dev: false

  /ml-distance-euclidean@2.0.0:
    resolution: {integrity: sha512-yC9/2o8QF0A3m/0IXqCTXCzz2pNEzvmcE/9HFKOZGnTjatvBbsn4lWYJkxENkA4Ug2fnYl7PXQxnPi21sgMy/Q==}
    dev: false

  /ml-distance@4.0.1:
    resolution: {integrity: sha512-feZ5ziXs01zhyFUUUeZV5hwc0f5JW0Sh0ckU1koZe/wdVkJdGxcP06KNQuF0WBTj8FttQUzcvQcpcrOp/XrlEw==}
    dependencies:
      ml-array-mean: 1.1.6
      ml-distance-euclidean: 2.0.0
      ml-tree-similarity: 1.0.0
    dev: false

  /ml-tree-similarity@1.0.0:
    resolution: {integrity: sha512-XJUyYqjSuUQkNQHMscr6tcjldsOoAekxADTplt40QKfwW6nd++1wHWV9AArl0Zvw/TIHgNaZZNvr8QGvE8wLRg==}
    dependencies:
      binary-search: 1.3.6
      num-sort: 2.1.0
    dev: false

  /mri@1.2.0:
    resolution: {integrity: sha512-tzzskb3bG8LvYGFF/mDTpq3jpI6Q9wc3LEmBaghu+DdCssd1FakN7Bc0hVNmEyGq1bq3RgfkCb3cmQLpNPOroA==}
    engines: {node: '>=4'}
    dev: false

  /ms@2.0.0:
    resolution: {integrity: sha512-Tpp60P6IUJDTuOq/5Z8cdskzJujfwqfOTkrwIwj7IRISpnkJnT6SyJ4PCPnGMoFjC9ddhal5KVIYtAt97ix05A==}
    dev: false

  /ms@2.1.2:
    resolution: {integrity: sha512-sGkPx+VjMtmA6MX27oA4FBFELFCZZ4S4XqeGOXCv68tT+jb3vk/RyaKWP0PTKyWtmLSM0b+adUTEvbs1PEaH2w==}

  /ms@2.1.3:
    resolution: {integrity: sha512-6FlzubTLZG3J2a/NVCAleEhjzq5oxgHyaCU9yYXvcLsvoVaHJq/s5xXI6/XXP6tz7R9xAOtHnSO/tXtF3WRTlA==}
    dev: false

  /mz@2.7.0:
    resolution: {integrity: sha512-z81GNO7nnYMEhrGh9LeymoE4+Yr0Wn5McHIZMK5cfQCl+NDX08sCZgUc9/6MHni9IWuFLm1Z3HTCXu2z9fN62Q==}
    dependencies:
      any-promise: 1.3.0
      object-assign: 4.1.1
      thenify-all: 1.6.0
    dev: true

  /nanoid@3.3.6:
    resolution: {integrity: sha512-BGcqMMJuToF7i1rt+2PWSNVnWIkGCU78jBG3RxO/bZlnZPK2Cmi2QaffxGO/2RvWi9sL+FAiRiXMgsyxQ1DIDA==}
    engines: {node: ^10 || ^12 || ^13.7 || ^14 || >=15.0.1}
    hasBin: true

  /nanoid@4.0.2:
    resolution: {integrity: sha512-7ZtY5KTCNheRGfEFxnedV5zFiORN1+Y1N6zvPTnHQd8ENUvfaDBeuJDZb2bN/oXwXxu3qkTXDzy57W5vAmDTBw==}
    engines: {node: ^14 || ^16 || >=18}
    hasBin: true
    dev: false

  /natural-compare@1.4.0:
    resolution: {integrity: sha512-OWND8ei3VtNC9h7V60qff3SVobHr996CTwgxubgyQYEpg290h9J0buyECNNJexkFm5sOajh5G116RYA1c8ZMSw==}

  /next-themes@0.2.1(next@13.4.9)(react-dom@18.2.0)(react@18.2.0):
    resolution: {integrity: sha512-B+AKNfYNIzh0vqQQKqQItTS8evEouKD7H5Hj3kmuPERwddR2TxvDSFZuTj6T7Jfn1oyeUyJMydPl1Bkxkh0W7A==}
    peerDependencies:
      next: '*'
      react: '*'
      react-dom: '*'
    dependencies:
      next: 13.4.9(react-dom@18.2.0)(react@18.2.0)
      react: 18.2.0
      react-dom: 18.2.0(react@18.2.0)
    dev: false

  /next@13.4.9(react-dom@18.2.0)(react@18.2.0):
    resolution: {integrity: sha512-vtefFm/BWIi/eWOqf1GsmKG3cjKw1k3LjuefKRcL3iiLl3zWzFdPG3as6xtxrGO6gwTzzaO1ktL4oiHt/uvTjA==}
    engines: {node: '>=16.8.0'}
    hasBin: true
    peerDependencies:
      '@opentelemetry/api': ^1.1.0
      fibers: '>= 3.1.0'
      react: ^18.2.0
      react-dom: ^18.2.0
      sass: ^1.3.0
    peerDependenciesMeta:
      '@opentelemetry/api':
        optional: true
      fibers:
        optional: true
      sass:
        optional: true
    dependencies:
      '@next/env': 13.4.9
      '@swc/helpers': 0.5.1
      busboy: 1.6.0
      caniuse-lite: 1.0.30001434
      postcss: 8.4.14
      react: 18.2.0
      react-dom: 18.2.0(react@18.2.0)
      styled-jsx: 5.1.1(react@18.2.0)
      watchpack: 2.4.0
      zod: 3.21.4
    optionalDependencies:
      '@next/swc-darwin-arm64': 13.4.9
      '@next/swc-darwin-x64': 13.4.9
      '@next/swc-linux-arm64-gnu': 13.4.9
      '@next/swc-linux-arm64-musl': 13.4.9
      '@next/swc-linux-x64-gnu': 13.4.9
      '@next/swc-linux-x64-musl': 13.4.9
      '@next/swc-win32-arm64-msvc': 13.4.9
      '@next/swc-win32-ia32-msvc': 13.4.9
      '@next/swc-win32-x64-msvc': 13.4.9
    transitivePeerDependencies:
      - '@babel/core'
      - babel-plugin-macros
    dev: false

  /node-domexception@1.0.0:
    resolution: {integrity: sha512-/jKZoMpw0F8GRwl4/eLROPA3cfcXtLApP0QzLmUT/HuPCZWyB7IY9ZrMeKw2O/nFIqPQB3PVM9aYm0F312AXDQ==}
    engines: {node: '>=10.5.0'}
    dev: false

  /node-fetch@2.7.0:
    resolution: {integrity: sha512-c4FRfUm/dbcWZ7U+1Wq0AwCyFL+3nt2bEw05wfxSz+DWpWsitgmSgYmy2dQdWyKC1694ELPqMs/YzUSNozLt8A==}
    engines: {node: 4.x || >=6.0.0}
    peerDependencies:
      encoding: ^0.1.0
    peerDependenciesMeta:
      encoding:
        optional: true
    dependencies:
      whatwg-url: 5.0.0
    dev: false

  /node-int64@0.4.0:
    resolution: {integrity: sha512-O5lz91xSOeoXP6DulyHfllpq+Eg00MWitZIbtPfoSEvqIHdl5gfcY6hYzDWnj0qD5tz52PI08u9qUvSVeUBeHw==}
    dev: true

  /node-releases@2.0.13:
    resolution: {integrity: sha512-uYr7J37ae/ORWdZeQ1xxMJe3NtdmqMC/JZK+geofDrkLUApKRHPd18/TxtBOJ4A0/+uUIliorNrfYV6s1b02eQ==}
    dev: true

  /node-releases@2.0.6:
    resolution: {integrity: sha512-PiVXnNuFm5+iYkLBNeq5211hvO38y63T0i2KKh2KnUs3RpzJ+JtODFjkD8yjLwnDkTYF1eKXheUwdssR+NRZdg==}
    dev: true

  /normalize-package-data@2.5.0:
    resolution: {integrity: sha512-/5CMN3T0R4XTj4DcGaexo+roZSdSFW/0AOOTROrjxzCG1wrWXEsGbRKevjlIL+ZDE4sZlJr5ED4YW0yqmkK+eA==}
    dependencies:
      hosted-git-info: 2.8.9
      resolve: 1.22.1
      semver: 5.7.2
      validate-npm-package-license: 3.0.4
    dev: false

  /normalize-path@3.0.0:
    resolution: {integrity: sha512-6eZs5Ls3WtCisHWp9S2GUy8dqkpGi4BVSz3GaqiE6ezub0512ESztXUwUB6C6IKbQkY2Pnb/mD4WYojCRwcwLA==}
    engines: {node: '>=0.10.0'}
    dev: true

  /normalize-range@0.1.2:
    resolution: {integrity: sha512-bdok/XvKII3nUpklnV6P2hxtMNrCboOjAcyBuQnWEhO665FwrSNRxU+AqpsyvO6LgGYPspN+lu5CLtw4jPRKNA==}
    engines: {node: '>=0.10.0'}
    dev: true

  /npm-run-path@4.0.1:
    resolution: {integrity: sha512-S48WzZW777zhNIrn7gxOlISNAqi9ZC/uQFnRdbeIHhZhCA6UqpkOT8T1G7BvfdgP4Er8gF4sUbaS0i7QvIfCWw==}
    engines: {node: '>=8'}
    dependencies:
      path-key: 3.1.1
    dev: true

  /num-sort@2.1.0:
    resolution: {integrity: sha512-1MQz1Ed8z2yckoBeSfkQHHO9K1yDRxxtotKSJ9yvcTUUxSvfvzEq5GwBrjjHEpMlq/k5gvXdmJ1SbYxWtpNoVg==}
    engines: {node: '>=8'}
    dev: false

  /object-assign@4.1.1:
    resolution: {integrity: sha512-rJgTQnkUnH1sFw8yT6VSU3zD3sWmu6sZhIseY8VX+GRu3P6F7Fu+JNDoXfklElbLJSnc3FUQHVe4cU5hj+BcUg==}
    engines: {node: '>=0.10.0'}

  /object-hash@3.0.0:
    resolution: {integrity: sha512-RSn9F68PjH9HqtltsSnqYC1XXoWe9Bju5+213R98cNGttag9q9yAOTzdbsqvIa7aNm5WffBZFpWYr2aWrklWAw==}
    engines: {node: '>= 6'}
    dev: true

  /object-inspect@1.12.2:
    resolution: {integrity: sha512-z+cPxW0QGUp0mcqcsgQyLVRDoXFQbXOwBaqyF7VIgI4TWNQsDHrBpUQslRmIfAoYWdYzs6UlKJtB2XJpTaNSpQ==}
    dev: false

  /object-inspect@1.12.3:
    resolution: {integrity: sha512-geUvdk7c+eizMNUDkRpW1wJwgfOiOeHbxBR/hLXK1aT6zmVSO0jsQcs7fj6MGw89jC/cjGfLcNOrtMYtGqm81g==}
    dev: false

  /object-keys@1.1.1:
    resolution: {integrity: sha512-NuAESUOUMrlIXOfHKzD6bpPu3tYt3xvjNdRIQ+FeT0lNb4K8WR70CaDxhuNguS2XG+GjkyMwOzsN5ZktImfhLA==}
    engines: {node: '>= 0.4'}
    dev: false

  /object.assign@4.1.4:
    resolution: {integrity: sha512-1mxKf0e58bvyjSCtKYY4sRe9itRk3PJpquJOjeIkz885CczcI4IvJJDLPS72oowuSh+pBxUFROpX+TU++hxhZQ==}
    engines: {node: '>= 0.4'}
    dependencies:
      call-bind: 1.0.2
      define-properties: 1.1.4
      has-symbols: 1.0.3
      object-keys: 1.1.1
    dev: false

  /object.entries@1.1.6:
    resolution: {integrity: sha512-leTPzo4Zvg3pmbQ3rDK69Rl8GQvIqMWubrkxONG9/ojtFE2rD9fjMKfSI5BxW3osRH1m6VdzmqK8oAY9aT4x5w==}
    engines: {node: '>= 0.4'}
    dependencies:
      call-bind: 1.0.2
      define-properties: 1.1.4
      es-abstract: 1.20.4
    dev: false

  /object.fromentries@2.0.6:
    resolution: {integrity: sha512-VciD13dswC4j1Xt5394WR4MzmAQmlgN72phd/riNp9vtD7tp4QQWJ0R4wvclXcafgcYK8veHRed2W6XeGBvcfg==}
    engines: {node: '>= 0.4'}
    dependencies:
      call-bind: 1.0.2
      define-properties: 1.1.4
      es-abstract: 1.20.4
    dev: false

  /object.hasown@1.1.2:
    resolution: {integrity: sha512-B5UIT3J1W+WuWIU55h0mjlwaqxiE5vYENJXIXZ4VFe05pNYrkKuK0U/6aFcb0pKywYJh7IhfoqUfKVmrJJHZHw==}
    dependencies:
      define-properties: 1.1.4
      es-abstract: 1.20.4
    dev: false

  /object.values@1.1.6:
    resolution: {integrity: sha512-FVVTkD1vENCsAcwNs9k6jea2uHC/X0+JcjG8YA60FN5CMaJmG95wT9jek/xX9nornqGRrBkKtzuAu2wuHpKqvw==}
    engines: {node: '>= 0.4'}
    dependencies:
      call-bind: 1.0.2
      define-properties: 1.1.4
      es-abstract: 1.20.4
    dev: false

  /once@1.4.0:
    resolution: {integrity: sha512-lNaJgI+2Q5URQBkccEKHTQOPaXdUxnZZElQTZY0MFUAuaEqe1E+Nyvgdz/aIyNi6Z9MzO5dv1H8n58/GELp3+w==}
    dependencies:
      wrappy: 1.0.2

  /onetime@5.1.2:
    resolution: {integrity: sha512-kbpaSSGJTWdAY5KPVeMOKXSrPtr8C8C7wodJbcsd51jRnmD+GZu8Y0VoU6Dm5Z4vWr0Ig/1NKuWRKf7j5aaYSg==}
    engines: {node: '>=6'}
    dependencies:
      mimic-fn: 2.1.0
    dev: true

  /open@8.4.0:
    resolution: {integrity: sha512-XgFPPM+B28FtCCgSb9I+s9szOC1vZRSwgWsRUA5ylIxRTgKozqjOCrVOqGsYABPYK5qnfqClxZTFBa8PKt2v6Q==}
    engines: {node: '>=12'}
    dependencies:
      define-lazy-prop: 2.0.0
      is-docker: 2.2.1
      is-wsl: 2.2.0
    dev: false

  /openai@4.19.0:
    resolution: {integrity: sha512-cJbl0noZyAaXVKBTMMq6X5BAvP1pm2rWYDBnZes99NL+Zh5/4NmlAwyuhTZEru5SqGGZIoiYKeMPXy4bm9DI0w==}
    hasBin: true
    dependencies:
      '@types/node': 18.17.15
      '@types/node-fetch': 2.6.4
      abort-controller: 3.0.0
      agentkeepalive: 4.5.0
      digest-fetch: 1.3.0
      form-data-encoder: 1.7.2
      formdata-node: 4.4.1
      node-fetch: 2.7.0
      web-streams-polyfill: 3.2.1
    transitivePeerDependencies:
      - encoding
    dev: false

  /openai@4.26.0:
    resolution: {integrity: sha512-HPC7tgYdeP38F3uHA5WgnoXZyGbAp9jgcIo23p6It+q/07u4C+NZ8xHKlMShsPbDDmFRpPsa3vdbXYpbhJH3eg==}
    hasBin: true
    dependencies:
      '@types/node': 18.17.15
      '@types/node-fetch': 2.6.4
      abort-controller: 3.0.0
      agentkeepalive: 4.5.0
      digest-fetch: 1.3.0
      form-data-encoder: 1.7.2
      formdata-node: 4.4.1
      node-fetch: 2.7.0
      web-streams-polyfill: 3.2.1
    transitivePeerDependencies:
      - encoding
    dev: false

  /openapi-types@12.1.3:
    resolution: {integrity: sha512-N4YtSYJqghVu4iek2ZUvcN/0aqH1kRDuNqzcycDxhOUpg7GdvLa2F3DgS6yBNhInhv2r/6I0Flkn7CqL8+nIcw==}
    dev: false

  /optionator@0.9.1:
    resolution: {integrity: sha512-74RlY5FCnhq4jRxVUPKDaRwrVNXMqsGsiW6AJw4XK8hmtm10wC0ypZBLw5IIp85NZMr91+qd1RvvENwg7jjRFw==}
    engines: {node: '>= 0.8.0'}
    dependencies:
      deep-is: 0.1.4
      fast-levenshtein: 2.0.6
      levn: 0.4.1
      prelude-ls: 1.2.1
      type-check: 0.4.0
      word-wrap: 1.2.3

  /os-tmpdir@1.0.2:
    resolution: {integrity: sha512-D2FR03Vir7FIu45XBY20mTb+/ZSWB00sjU9jdQXt83gDrI4Ztz5Fs7/yy74g2N5SVQY4xY1qDr4rNddwYRVX0g==}
    engines: {node: '>=0.10.0'}
    dev: false

  /outdent@0.5.0:
    resolution: {integrity: sha512-/jHxFIzoMXdqPzTaCpFzAAWhpkSjZPF4Vsn6jAfNpmbH/ymsmd7Qc6VE9BGn0L6YMj6uwpQLxCECpus4ukKS9Q==}
    dev: false

  /p-filter@2.1.0:
    resolution: {integrity: sha512-ZBxxZ5sL2HghephhpGAQdoskxplTwr7ICaehZwLIlfL6acuVgZPm8yBNuRAFBGEqtD/hmUeq9eqLg2ys9Xr/yw==}
    engines: {node: '>=8'}
    dependencies:
      p-map: 2.1.0
    dev: false

  /p-finally@1.0.0:
    resolution: {integrity: sha512-LICb2p9CB7FS+0eR1oqWnHhp0FljGLZCWBE9aix0Uye9W8LTQPwMTYVGWQWIw9RdQiDg4+epXQODwIYJtSJaow==}
    engines: {node: '>=4'}
    dev: false

  /p-limit@2.3.0:
    resolution: {integrity: sha512-//88mFWSJx8lxCzwdAABTJL2MyWB12+eIY7MDL2SqLmAkeKU9qxRvWuSyTjm3FUmpBEMuFfckAIqEaVGUDxb6w==}
    engines: {node: '>=6'}
    dependencies:
      p-try: 2.2.0

  /p-limit@3.1.0:
    resolution: {integrity: sha512-TYOanM3wGwNGsZN2cVTYPArw454xnXj5qmWF1bEoAc4+cU/ol7GVh7odevjp1FNHduHc3KZMcFduxU5Xc6uJRQ==}
    engines: {node: '>=10'}
    dependencies:
      yocto-queue: 0.1.0

  /p-locate@4.1.0:
    resolution: {integrity: sha512-R79ZZ/0wAxKGu3oYMlz8jy/kbhsNrS7SKZ7PxEHBgJ5+F2mtFW2fK2cOtBh1cHYkQsbzFV7I+EoRKe6Yt0oK7A==}
    engines: {node: '>=8'}
    dependencies:
      p-limit: 2.3.0

  /p-locate@5.0.0:
    resolution: {integrity: sha512-LaNjtRWUBY++zB5nE/NwcaoMylSPk+S+ZHNB1TzdbMJMny6dynpAGt7X/tl/QYq3TIeE6nxHppbo2LGymrG5Pw==}
    engines: {node: '>=10'}
    dependencies:
      p-limit: 3.1.0
    dev: false

  /p-map@2.1.0:
    resolution: {integrity: sha512-y3b8Kpd8OAN444hxfBbFfj1FY/RjtTd8tzYwhUqNYXx0fXx2iX4maP4Qr6qhIKbQXI02wTLAda4fYUbDagTUFw==}
    engines: {node: '>=6'}
    dev: false

  /p-queue@6.6.2:
    resolution: {integrity: sha512-RwFpb72c/BhQLEXIZ5K2e+AhgNVmIejGlTgiB9MzZ0e93GRvqZ7uSi0dvRF7/XIXDeNkra2fNHBxTyPDGySpjQ==}
    engines: {node: '>=8'}
    dependencies:
      eventemitter3: 4.0.7
      p-timeout: 3.2.0
    dev: false

  /p-retry@4.6.2:
    resolution: {integrity: sha512-312Id396EbJdvRONlngUx0NydfrIQ5lsYu0znKVUzVvArzEIt08V1qhtyESbGVd1FGX7UKtiFp5uwKZdM8wIuQ==}
    engines: {node: '>=8'}
    dependencies:
      '@types/retry': 0.12.0
      retry: 0.13.1
    dev: false

  /p-timeout@3.2.0:
    resolution: {integrity: sha512-rhIwUycgwwKcP9yTOOFK/AKsAopjjCakVqLHePO3CC6Mir1Z99xT+R63jZxAT5lFZLa2inS5h+ZS2GvR99/FBg==}
    engines: {node: '>=8'}
    dependencies:
      p-finally: 1.0.0
    dev: false

  /p-try@2.2.0:
    resolution: {integrity: sha512-R4nPAVTAU0B9D35/Gk3uJf/7XYbQcyohSKdvAxIRSNghFl4e71hVoGnBNQz9cWaXxO2I10KTC+3jMdvvoKw6dQ==}
    engines: {node: '>=6'}

  /parent-module@1.0.1:
    resolution: {integrity: sha512-GQ2EWRpQV8/o+Aw8YqtfZZPfNRWZYkbidE9k5rpl/hC3vtHHBfGm2Ifi6qWV+coDGkrUKZAxE3Lot5kcsRlh+g==}
    engines: {node: '>=6'}
    dependencies:
      callsites: 3.1.0

  /parse-entities@2.0.0:
    resolution: {integrity: sha512-kkywGpCcRYhqQIchaWqZ875wzpS/bMKhz5HnN3p7wveJTkTtyAB/AlnS0f8DFSqYW1T82t6yEAkEcB+A1I3MbQ==}
    dependencies:
      character-entities: 1.2.4
      character-entities-legacy: 1.1.4
      character-reference-invalid: 1.1.4
      is-alphanumerical: 1.0.4
      is-decimal: 1.0.4
      is-hexadecimal: 1.0.4
    dev: false

  /parse-json@5.2.0:
    resolution: {integrity: sha512-ayCKvm/phCGxOkYRSCM82iDwct8/EonSEgCSxWxD7ve6jHggsFl4fZVQBPRNgQoKiuV/odhFrGzQXZwbifC8Rg==}
    engines: {node: '>=8'}
    dependencies:
      '@babel/code-frame': 7.22.13
      error-ex: 1.3.2
      json-parse-even-better-errors: 2.3.1
      lines-and-columns: 1.2.4

  /path-exists@4.0.0:
    resolution: {integrity: sha512-ak9Qy5Q7jYb2Wwcey5Fpvg2KoAc/ZIhLSLOSBmRmygPsGwkVVt0fZa0qrtMz+m6tJTAHfZQ8FnmB4MG4LWy7/w==}
    engines: {node: '>=8'}

  /path-is-absolute@1.0.1:
    resolution: {integrity: sha512-AVbw3UJ2e9bq64vSaS9Am0fje1Pa8pbGqTTsmXfaIiMpnr5DlDhfJOuLj9Sf95ZPVDAUerDfEk88MPmPe7UCQg==}
    engines: {node: '>=0.10.0'}

  /path-key@3.1.1:
    resolution: {integrity: sha512-ojmeN0qd+y0jszEtoY48r0Peq5dwMEkIlCOu6Q5f41lfkswXuKtYrhgoTpLnyIcHm24Uhqx+5Tqm2InSwLhE6Q==}
    engines: {node: '>=8'}

  /path-parse@1.0.7:
    resolution: {integrity: sha512-LDJzPVEEEPR+y48z93A0Ed0yXb8pAByGWo/k5YYdYgpY2/2EsOsksJrq7lOHxryrVOn1ejG6oAp8ahvOIQD8sw==}

  /path-type@4.0.0:
    resolution: {integrity: sha512-gDKb8aZMDeD/tZWs9P6+q0J9Mwkdl6xMV8TjnGP3qJVJ06bdMgkbBlLU8IdfOsIsFz2BW1rNVT3XuNEl8zPAvw==}
    engines: {node: '>=8'}

  /picocolors@1.0.0:
    resolution: {integrity: sha512-1fygroTLlHu66zi26VoTDv8yRgm0Fccecssto+MhsZ0D/DGW2sm8E8AjW7NU5VVTRt5GxbeZ5qBuJr+HyLYkjQ==}

  /picomatch@2.3.1:
    resolution: {integrity: sha512-JU3teHTNjmE2VCGFzuY8EXzCDVwEqB2a8fsIvwaStHhAWJEeVd1o1QD80CU6+ZdEXXSLbSsuLwJjkCBWqRQUVA==}
    engines: {node: '>=8.6'}

  /pify@2.3.0:
    resolution: {integrity: sha512-udgsAY+fTnvv7kI7aaxbqwWNb0AHiB0qBO89PZKPkoTmGOgdbrHDKD+0B2X4uTfJ/FT1R09r9gTsjUjNJotuog==}
    engines: {node: '>=0.10.0'}
    dev: true

  /pify@4.0.1:
    resolution: {integrity: sha512-uB80kBFb/tfd68bVleG9T5GGsGPjJrLAUpR5PZIrhBnIaRTQRjqdJSsIKkOP6OAIFbj7GOrcudc5pNjZ+geV2g==}
    engines: {node: '>=6'}
    dev: false

  /pirates@4.0.5:
    resolution: {integrity: sha512-8V9+HQPupnaXMA23c5hvl69zXvTwTzyAYasnkb0Tts4XvO4CliqONMOnvlq26rkhLC3nWDFBJf73LU1e1VZLaQ==}
    engines: {node: '>= 6'}
    dev: true

  /pkg-dir@4.2.0:
    resolution: {integrity: sha512-HRDzbaKjC+AOWVXxAU/x54COGeIv9eb+6CkDSQoNTt4XyWoIJvuPsXizxu/Fr23EiekbtZwmh1IcIG/l/a10GQ==}
    engines: {node: '>=8'}
    dependencies:
      find-up: 4.1.0

  /postcss-import@14.1.0(postcss@8.4.20):
    resolution: {integrity: sha512-flwI+Vgm4SElObFVPpTIT7SU7R3qk2L7PyduMcokiaVKuWv9d/U+Gm/QAd8NDLuykTWTkcrjOeD2Pp1rMeBTGw==}
    engines: {node: '>=10.0.0'}
    peerDependencies:
      postcss: ^8.0.0
    dependencies:
      postcss: 8.4.20
      postcss-value-parser: 4.2.0
      read-cache: 1.0.0
      resolve: 1.22.1
    dev: true

  /postcss-import@14.1.0(postcss@8.4.29):
    resolution: {integrity: sha512-flwI+Vgm4SElObFVPpTIT7SU7R3qk2L7PyduMcokiaVKuWv9d/U+Gm/QAd8NDLuykTWTkcrjOeD2Pp1rMeBTGw==}
    engines: {node: '>=10.0.0'}
    peerDependencies:
      postcss: ^8.0.0
    dependencies:
      postcss: 8.4.29
      postcss-value-parser: 4.2.0
      read-cache: 1.0.0
      resolve: 1.22.1
    dev: true

  /postcss-js@4.0.0(postcss@8.4.20):
    resolution: {integrity: sha512-77QESFBwgX4irogGVPgQ5s07vLvFqWr228qZY+w6lW599cRlK/HmnlivnnVUxkjHnCu4J16PDMHcH+e+2HbvTQ==}
    engines: {node: ^12 || ^14 || >= 16}
    peerDependencies:
      postcss: ^8.3.3
    dependencies:
      camelcase-css: 2.0.1
      postcss: 8.4.20
    dev: true

  /postcss-js@4.0.0(postcss@8.4.29):
    resolution: {integrity: sha512-77QESFBwgX4irogGVPgQ5s07vLvFqWr228qZY+w6lW599cRlK/HmnlivnnVUxkjHnCu4J16PDMHcH+e+2HbvTQ==}
    engines: {node: ^12 || ^14 || >= 16}
    peerDependencies:
      postcss: ^8.3.3
    dependencies:
      camelcase-css: 2.0.1
      postcss: 8.4.29
    dev: true

  /postcss-load-config@3.1.4(postcss@8.4.20):
    resolution: {integrity: sha512-6DiM4E7v4coTE4uzA8U//WhtPwyhiim3eyjEMFCnUpzbrkK9wJHgKDT2mR+HbtSrd/NubVaYTOpSpjUl8NQeRg==}
    engines: {node: '>= 10'}
    peerDependencies:
      postcss: '>=8.0.9'
      ts-node: '>=9.0.0'
    peerDependenciesMeta:
      postcss:
        optional: true
      ts-node:
        optional: true
    dependencies:
      lilconfig: 2.0.6
      postcss: 8.4.20
      yaml: 1.10.2
    dev: true

  /postcss-load-config@3.1.4(postcss@8.4.29):
    resolution: {integrity: sha512-6DiM4E7v4coTE4uzA8U//WhtPwyhiim3eyjEMFCnUpzbrkK9wJHgKDT2mR+HbtSrd/NubVaYTOpSpjUl8NQeRg==}
    engines: {node: '>= 10'}
    peerDependencies:
      postcss: '>=8.0.9'
      ts-node: '>=9.0.0'
    peerDependenciesMeta:
      postcss:
        optional: true
      ts-node:
        optional: true
    dependencies:
      lilconfig: 2.0.6
      postcss: 8.4.29
      yaml: 1.10.2
    dev: true

  /postcss-nested@6.0.0(postcss@8.4.20):
    resolution: {integrity: sha512-0DkamqrPcmkBDsLn+vQDIrtkSbNkv5AD/M322ySo9kqFkCIYklym2xEmWkwo+Y3/qZo34tzEPNUw4y7yMCdv5w==}
    engines: {node: '>=12.0'}
    peerDependencies:
      postcss: ^8.2.14
    dependencies:
      postcss: 8.4.20
      postcss-selector-parser: 6.0.11
    dev: true

  /postcss-nested@6.0.0(postcss@8.4.29):
    resolution: {integrity: sha512-0DkamqrPcmkBDsLn+vQDIrtkSbNkv5AD/M322ySo9kqFkCIYklym2xEmWkwo+Y3/qZo34tzEPNUw4y7yMCdv5w==}
    engines: {node: '>=12.0'}
    peerDependencies:
      postcss: ^8.2.14
    dependencies:
      postcss: 8.4.29
      postcss-selector-parser: 6.0.11
    dev: true

  /postcss-selector-parser@6.0.11:
    resolution: {integrity: sha512-zbARubNdogI9j7WY4nQJBiNqQf3sLS3wCP4WfOidu+p28LofJqDH1tcXypGrcmMHhDk2t9wGhCsYe/+szLTy1g==}
    engines: {node: '>=4'}
    dependencies:
      cssesc: 3.0.0
      util-deprecate: 1.0.2
    dev: true

  /postcss-value-parser@4.2.0:
    resolution: {integrity: sha512-1NNCs6uurfkVbeXG4S8JFT9t19m45ICnif8zWLd5oPSZ50QnwMfK+H3jv408d4jw/7Bttv5axS5IiHoLaVNHeQ==}
    dev: true

  /postcss@8.4.14:
    resolution: {integrity: sha512-E398TUmfAYFPBSdzgeieK2Y1+1cpdxJx8yXbK/m57nRhKSmk1GB2tO4lbLBtlkfPQTDKfe4Xqv1ASWPpayPEig==}
    engines: {node: ^10 || ^12 || >=14}
    dependencies:
      nanoid: 3.3.6
      picocolors: 1.0.0
      source-map-js: 1.0.2
    dev: false

  /postcss@8.4.20:
    resolution: {integrity: sha512-6Q04AXR1212bXr5fh03u8aAwbLxAQNGQ/Q1LNa0VfOI06ZAlhPHtQvE4OIdpj4kLThXilalPnmDSOD65DcHt+g==}
    engines: {node: ^10 || ^12 || >=14}
    dependencies:
      nanoid: 3.3.6
      picocolors: 1.0.0
      source-map-js: 1.0.2
    dev: true

  /postcss@8.4.29:
    resolution: {integrity: sha512-cbI+jaqIeu/VGqXEarWkRCCffhjgXc0qjBtXpqJhTBohMUjUQnbBr0xqX3vEKudc4iviTewcJo5ajcec5+wdJw==}
    engines: {node: ^10 || ^12 || >=14}
    dependencies:
      nanoid: 3.3.6
      picocolors: 1.0.0
      source-map-js: 1.0.2
    dev: true

  /preferred-pm@3.0.3:
    resolution: {integrity: sha512-+wZgbxNES/KlJs9q40F/1sfOd/j7f1O9JaHcW5Dsn3aUUOZg3L2bjpVUcKV2jvtElYfoTuQiNeMfQJ4kwUAhCQ==}
    engines: {node: '>=10'}
    dependencies:
      find-up: 5.0.0
      find-yarn-workspace-root2: 1.2.16
      path-exists: 4.0.0
      which-pm: 2.0.0
    dev: false

  /prelude-ls@1.2.1:
    resolution: {integrity: sha512-vkcDPrRZo1QZLbn5RLGPpg/WmIQ65qoWWhcGKf/b5eplkkarX0m9z8ppCat4mlOqUsWpyNuYgO3VRyrYHSzX5g==}
    engines: {node: '>= 0.8.0'}

  /prettier-plugin-tailwindcss@0.1.13(prettier@2.8.0):
    resolution: {integrity: sha512-/EKQURUrxLu66CMUg4+1LwGdxnz8of7IDvrSLqEtDqhLH61SAlNNUSr90UTvZaemujgl3OH/VHg+fyGltrNixw==}
    engines: {node: '>=12.17.0'}
    peerDependencies:
      prettier: '>=2.2.0'
    dependencies:
      prettier: 2.8.0
    dev: true

  /prettier@2.8.0:
    resolution: {integrity: sha512-9Lmg8hTFZKG0Asr/kW9Bp8tJjRVluO8EJQVfY2T7FMw9T5jy4I/Uvx0Rca/XWf50QQ1/SS48+6IJWnrb+2yemA==}
    engines: {node: '>=10.13.0'}

  /pretty-format@29.6.3:
    resolution: {integrity: sha512-ZsBgjVhFAj5KeK+nHfF1305/By3lechHQSMWCTl8iHSbfOm2TN5nHEtFc/+W7fAyUeCs2n5iow72gld4gW0xDw==}
    engines: {node: ^14.15.0 || ^16.10.0 || >=18.0.0}
    dependencies:
      '@jest/schemas': 29.6.3
      ansi-styles: 5.2.0
      react-is: 18.2.0
    dev: true

  /prismjs@1.27.0:
    resolution: {integrity: sha512-t13BGPUlFDR7wRB5kQDG4jjl7XeuH6jbJGt11JHPL96qwsEHNX2+68tFXqc1/k+/jALsbSWJKUOT/hcYAZ5LkA==}
    engines: {node: '>=6'}
    dev: false

  /prismjs@1.29.0:
    resolution: {integrity: sha512-Kx/1w86q/epKcmte75LNrEoT+lX8pBpavuAbvJWRXar7Hz8jrtF+e3vY751p0R8H9HdArwaCTNDDzHg/ScJK1Q==}
    engines: {node: '>=6'}
    dev: false

  /progress@2.0.3:
    resolution: {integrity: sha512-7PiHtLll5LdnKIMw100I+8xJXR5gW2QwWYkT6iJva0bXitZKa/XMrSbdmg3r2Xnaidz9Qumd0VPaMrZlF9V9sA==}
    engines: {node: '>=0.4.0'}

  /prompts@2.4.2:
    resolution: {integrity: sha512-NxNv/kLguCA7p3jE8oL2aEBsrJWgAakBpgmgK6lpPWV+WuOmY6r2/zbAVnP+T8bQlA0nzHXSJSJW0Hq7ylaD2Q==}
    engines: {node: '>= 6'}
    dependencies:
      kleur: 3.0.3
      sisteransi: 1.0.5
    dev: true

  /prop-types@15.8.1:
    resolution: {integrity: sha512-oj87CgZICdulUohogVAR7AjlC0327U4el4L6eAvOqCeudMDVU0NThNaV+b9Df4dXgSP1gXMTnPdhfe/2qDH5cg==}
    dependencies:
      loose-envify: 1.4.0
      object-assign: 4.1.1
      react-is: 16.13.1
    dev: false

  /property-information@5.6.0:
    resolution: {integrity: sha512-YUHSPk+A30YPv+0Qf8i9Mbfe/C0hdPXk1s1jPVToV8pk8BQtpw10ct89Eo7OWkutrwqvT0eicAxlOg3dOAu8JA==}
    dependencies:
      xtend: 4.0.2
    dev: false

  /property-information@6.2.0:
    resolution: {integrity: sha512-kma4U7AFCTwpqq5twzC1YVIDXSqg6qQK6JN0smOw8fgRy1OkMi0CYSzFmsy6dnqSenamAtj0CyXMUJ1Mf6oROg==}
    dev: false

  /pseudomap@1.0.2:
    resolution: {integrity: sha512-b/YwNhb8lk1Zz2+bXXpS/LK9OisiZZ1SNsSLxN1x2OXVEhW2Ckr/7mWE5vrC1ZTiJlD9g19jWszTmJsB+oEpFQ==}
    dev: false

  /punycode@2.1.1:
    resolution: {integrity: sha512-XRsRjdf+j5ml+y/6GKHPZbrF/8p2Yga0JPtdqTIY2Xe5ohJPD9saDJJLPvp9+NSBprVvevdXZybnj2cv8OEd0A==}
    engines: {node: '>=6'}

  /pure-rand@6.0.2:
    resolution: {integrity: sha512-6Yg0ekpKICSjPswYOuC5sku/TSWaRYlA0qsXqJgM/d/4pLPHPuTxK7Nbf7jFKzAeedUhR8C7K9Uv63FBsSo8xQ==}
    dev: true

  /queue-microtask@1.2.3:
    resolution: {integrity: sha512-NuaNSa6flKT5JaSYQzJok04JzTL1CA6aGhv5rfLW3PgqA+M2ChpZQnAC8h8i4ZFkBS8X5RqkDBHA7r4hej3K9A==}

  /quick-lru@4.0.1:
    resolution: {integrity: sha512-ARhCpm70fzdcvNQfPoy49IaanKkTlRWF2JMzqhcJbhSFRZv7nPTvZJdcY7301IPmvW+/p0RgIWnQDLJxifsQ7g==}
    engines: {node: '>=8'}
    dev: false

  /quick-lru@5.1.1:
    resolution: {integrity: sha512-WuyALRjWPDGtt/wzJiadO5AXY+8hZ80hVpe6MyivgraREW751X3SbhRvG3eLKOYN+8VEvqLcf3wdnt44Z4S4SA==}
    engines: {node: '>=10'}
    dev: true

  /react-dom@18.2.0(react@18.2.0):
    resolution: {integrity: sha512-6IMTriUmvsjHUjNtEDudZfuDQUoWXVxKHhlEGSk81n4YFS+r/Kl99wXiwlVXtPBtJenozv2P+hxDsw9eA7Xo6g==}
    peerDependencies:
      react: ^18.2.0
    dependencies:
      loose-envify: 1.4.0
      react: 18.2.0
      scheduler: 0.23.0
    dev: false

  /react-is@16.13.1:
    resolution: {integrity: sha512-24e6ynE2H+OKt4kqsOvNd8kBpV65zoxbA4BVsEOB3ARVWQki/DHzaUoC5KuON/BiccDaCCTZBuOcfZs70kR8bQ==}
    dev: false

  /react-is@18.2.0:
    resolution: {integrity: sha512-xWGDIW6x921xtzPkhiULtthJHoJvBbF3q26fzloPCK0hsvxtPVelvftw3zjbHWSkR2km9Z+4uxbDDK/6Zw9B8w==}

  /react-markdown@8.0.7(@types/react@18.2.5)(react@18.2.0):
    resolution: {integrity: sha512-bvWbzG4MtOU62XqBx3Xx+zB2raaFFsq4mYiAzfjXJMEz2sixgeAfraA3tvzULF02ZdOMUOKTBFFaZJDDrq+BJQ==}
    peerDependencies:
      '@types/react': '>=16'
      react: '>=16'
    dependencies:
      '@types/hast': 2.3.5
      '@types/prop-types': 15.7.5
      '@types/react': 18.2.5
      '@types/unist': 2.0.7
      comma-separated-tokens: 2.0.3
      hast-util-whitespace: 2.0.1
      prop-types: 15.8.1
      property-information: 6.2.0
      react: 18.2.0
      react-is: 18.2.0
      remark-parse: 10.0.2
      remark-rehype: 10.1.0
      space-separated-tokens: 2.0.2
      style-to-object: 0.4.1
      unified: 10.1.2
      unist-util-visit: 4.1.2
      vfile: 5.3.7
    transitivePeerDependencies:
      - supports-color
    dev: false

  /react-remove-scroll-bar@2.3.4(@types/react@18.2.5)(react@18.2.0):
    resolution: {integrity: sha512-63C4YQBUt0m6ALadE9XV56hV8BgJWDmmTPY758iIJjfQKt2nYwoUrPk0LXRXcB/yIj82T1/Ixfdpdk68LwIB0A==}
    engines: {node: '>=10'}
    peerDependencies:
      '@types/react': ^16.8.0 || ^17.0.0 || ^18.0.0
      react: ^16.8.0 || ^17.0.0 || ^18.0.0
    peerDependenciesMeta:
      '@types/react':
        optional: true
    dependencies:
      '@types/react': 18.2.5
      react: 18.2.0
      react-style-singleton: 2.2.1(@types/react@18.2.5)(react@18.2.0)
      tslib: 2.4.1
    dev: false

  /react-remove-scroll@2.5.4(@types/react@18.2.5)(react@18.2.0):
    resolution: {integrity: sha512-xGVKJJr0SJGQVirVFAUZ2k1QLyO6m+2fy0l8Qawbp5Jgrv3DeLalrfMNBFSlmz5kriGGzsVBtGVnf4pTKIhhWA==}
    engines: {node: '>=10'}
    peerDependencies:
      '@types/react': ^16.8.0 || ^17.0.0 || ^18.0.0
      react: ^16.8.0 || ^17.0.0 || ^18.0.0
    peerDependenciesMeta:
      '@types/react':
        optional: true
    dependencies:
      '@types/react': 18.2.5
      react: 18.2.0
      react-remove-scroll-bar: 2.3.4(@types/react@18.2.5)(react@18.2.0)
      react-style-singleton: 2.2.1(@types/react@18.2.5)(react@18.2.0)
      tslib: 2.4.1
      use-callback-ref: 1.3.0(@types/react@18.2.5)(react@18.2.0)
      use-sidecar: 1.1.2(@types/react@18.2.5)(react@18.2.0)
    dev: false

  /react-remove-scroll@2.5.5(@types/react@18.2.5)(react@18.2.0):
    resolution: {integrity: sha512-ImKhrzJJsyXJfBZ4bzu8Bwpka14c/fQt0k+cyFp/PBhTfyDnU5hjOtM4AG/0AMyy8oKzOTR0lDgJIM7pYXI0kw==}
    engines: {node: '>=10'}
    peerDependencies:
      '@types/react': ^16.8.0 || ^17.0.0 || ^18.0.0
      react: ^16.8.0 || ^17.0.0 || ^18.0.0
    peerDependenciesMeta:
      '@types/react':
        optional: true
    dependencies:
      '@types/react': 18.2.5
      react: 18.2.0
      react-remove-scroll-bar: 2.3.4(@types/react@18.2.5)(react@18.2.0)
      react-style-singleton: 2.2.1(@types/react@18.2.5)(react@18.2.0)
      tslib: 2.4.1
      use-callback-ref: 1.3.0(@types/react@18.2.5)(react@18.2.0)
      use-sidecar: 1.1.2(@types/react@18.2.5)(react@18.2.0)
    dev: false

  /react-style-singleton@2.2.1(@types/react@18.2.5)(react@18.2.0):
    resolution: {integrity: sha512-ZWj0fHEMyWkHzKYUr2Bs/4zU6XLmq9HsgBURm7g5pAVfyn49DgUiNgY2d4lXRlYSiCif9YBGpQleewkcqddc7g==}
    engines: {node: '>=10'}
    peerDependencies:
      '@types/react': ^16.8.0 || ^17.0.0 || ^18.0.0
      react: ^16.8.0 || ^17.0.0 || ^18.0.0
    peerDependenciesMeta:
      '@types/react':
        optional: true
    dependencies:
      '@types/react': 18.2.5
      get-nonce: 1.0.1
      invariant: 2.2.4
      react: 18.2.0
      tslib: 2.4.1
    dev: false

  /react-syntax-highlighter@15.5.0(react@18.2.0):
    resolution: {integrity: sha512-+zq2myprEnQmH5yw6Gqc8lD55QHnpKaU8TOcFeC/Lg/MQSs8UknEA0JC4nTZGFAXC2J2Hyj/ijJ7NlabyPi2gg==}
    peerDependencies:
      react: '>= 0.14.0'
    dependencies:
      '@babel/runtime': 7.20.1
      highlight.js: 10.7.3
      lowlight: 1.20.0
      prismjs: 1.29.0
      react: 18.2.0
      refractor: 3.6.0
    dev: false

  /react-transition-group@4.4.5(react-dom@18.2.0)(react@18.2.0):
    resolution: {integrity: sha512-pZcd1MCJoiKiBR2NRxeCRg13uCXbydPnmB4EOeRrY7480qNWO8IIgQG6zlDkm6uRMsURXPuKq0GWtiM59a5Q6g==}
    peerDependencies:
      react: '>=16.6.0'
      react-dom: '>=16.6.0'
    dependencies:
      '@babel/runtime': 7.23.1
      dom-helpers: 5.2.1
      loose-envify: 1.4.0
      prop-types: 15.8.1
      react: 18.2.0
      react-dom: 18.2.0(react@18.2.0)
    dev: false

  /react@18.2.0:
    resolution: {integrity: sha512-/3IjMdb2L9QbBdWiW5e3P2/npwMBaU9mHCSCUzNln0ZCYbcfTsGbTJrU/kGemdH2IWmB2ioZ+zkxtmq6g09fGQ==}
    engines: {node: '>=0.10.0'}
    dependencies:
      loose-envify: 1.4.0

  /read-cache@1.0.0:
    resolution: {integrity: sha512-Owdv/Ft7IjOgm/i0xvNDZ1LrRANRfew4b2prF3OWMQLxLfu3bS8FVhCsrSCMK4lR56Y9ya+AThoTpDCTxCmpRA==}
    dependencies:
      pify: 2.3.0
    dev: true

  /read-pkg-up@7.0.1:
    resolution: {integrity: sha512-zK0TB7Xd6JpCLmlLmufqykGE+/TlOePD6qKClNW7hHDKFh/J7/7gCWGR7joEQEW1bKq3a3yUZSObOoWLFQ4ohg==}
    engines: {node: '>=8'}
    dependencies:
      find-up: 4.1.0
      read-pkg: 5.2.0
      type-fest: 0.8.1
    dev: false

  /read-pkg@5.2.0:
    resolution: {integrity: sha512-Ug69mNOpfvKDAc2Q8DRpMjjzdtrnv9HcSMX+4VsZxD1aZ6ZzrIE7rlzXBtWTyhULSMKg076AW6WR5iZpD0JiOg==}
    engines: {node: '>=8'}
    dependencies:
      '@types/normalize-package-data': 2.4.1
      normalize-package-data: 2.5.0
      parse-json: 5.2.0
      type-fest: 0.6.0
    dev: false

  /read-yaml-file@1.1.0:
    resolution: {integrity: sha512-VIMnQi/Z4HT2Fxuwg5KrY174U1VdUIASQVWXXyqtNRtxSr9IYkn1rsI6Tb6HsrHCmB7gVpNwX6JxPTHcH6IoTA==}
    engines: {node: '>=6'}
    dependencies:
      graceful-fs: 4.2.10
      js-yaml: 3.14.1
      pify: 4.0.1
      strip-bom: 3.0.0
    dev: false

  /readdirp@3.6.0:
    resolution: {integrity: sha512-hOS089on8RduqdbhvQ5Z37A0ESjsqz6qnRcffsMU3495FuTdqSm+7bhJ29JvIOsBDEEnan5DPu9t3To9VRlMzA==}
    engines: {node: '>=8.10.0'}
    dependencies:
      picomatch: 2.3.1
    dev: true

  /redent@3.0.0:
    resolution: {integrity: sha512-6tDA8g98We0zd0GvVeMT9arEOnTw9qM03L9cJXaCjrip1OO764RDBLBfrB4cwzNGDj5OA5ioymC9GkizgWJDUg==}
    engines: {node: '>=8'}
    dependencies:
      indent-string: 4.0.0
      strip-indent: 3.0.0
    dev: false

  /refractor@3.6.0:
    resolution: {integrity: sha512-MY9W41IOWxxk31o+YvFCNyNzdkc9M20NoZK5vq6jkv4I/uh2zkWcfudj0Q1fovjUQJrNewS9NMzeTtqPf+n5EA==}
    dependencies:
      hastscript: 6.0.0
      parse-entities: 2.0.0
      prismjs: 1.27.0
    dev: false

  /regenerator-runtime@0.13.11:
    resolution: {integrity: sha512-kY1AZVr2Ra+t+piVaJ4gxaFaReZVH40AKNo7UCX6W+dEwBo/2oZJzqfuN1qLq1oL45o56cPaTXELwrTh8Fpggg==}
    dev: false

  /regenerator-runtime@0.14.0:
    resolution: {integrity: sha512-srw17NI0TUWHuGa5CFGGmhfNIeja30WMBfbslPNhf6JrqQlLN5gcrvig1oqPxiVaXb0oW0XRKtH6Nngs5lKCIA==}
    dev: false

  /regexp.prototype.flags@1.4.3:
    resolution: {integrity: sha512-fjggEOO3slI6Wvgjwflkc4NFRCTZAu5CnNfBd5qOMYhWdn67nJBBu34/TkD++eeFmd8C9r9jfXJ27+nSiRkSUA==}
    engines: {node: '>= 0.4'}
    dependencies:
      call-bind: 1.0.2
      define-properties: 1.1.4
      functions-have-names: 1.2.3
    dev: false

  /regexp.prototype.flags@1.5.0:
    resolution: {integrity: sha512-0SutC3pNudRKgquxGoRGIz946MZVHqbNfPjBdxeOhBrdgDKlRoXmYLQN9xRbrR09ZXWeGAdPuif7egofn6v5LA==}
    engines: {node: '>= 0.4'}
    dependencies:
      call-bind: 1.0.2
      define-properties: 1.2.0
      functions-have-names: 1.2.3
    dev: false

  /regexpp@3.2.0:
    resolution: {integrity: sha512-pq2bWo9mVD43nbts2wGv17XLiNLya+GklZ8kaDLV2Z08gDCsGpnKn9BFMepvWuHCbyVvY7J5o5+BVvoQbmlJLg==}
    engines: {node: '>=8'}

  /remark-gfm@3.0.1:
    resolution: {integrity: sha512-lEFDoi2PICJyNrACFOfDD3JlLkuSbOa5Wd8EPt06HUdptv8Gn0bxYTdbU/XXQ3swAPkEaGxxPN9cbnMHvVu1Ig==}
    dependencies:
      '@types/mdast': 3.0.12
      mdast-util-gfm: 2.0.2
      micromark-extension-gfm: 2.0.3
      unified: 10.1.2
    transitivePeerDependencies:
      - supports-color
    dev: false

  /remark-math@5.1.1:
    resolution: {integrity: sha512-cE5T2R/xLVtfFI4cCePtiRn+e6jKMtFDR3P8V3qpv8wpKjwvHoBA4eJzvX+nVrnlNy0911bdGmuspCSwetfYHw==}
    dependencies:
      '@types/mdast': 3.0.12
      mdast-util-math: 2.0.2
      micromark-extension-math: 2.1.2
      unified: 10.1.2
    dev: false

  /remark-parse@10.0.2:
    resolution: {integrity: sha512-3ydxgHa/ZQzG8LvC7jTXccARYDcRld3VfcgIIFs7bI6vbRSxJJmzgLEIIoYKyrfhaY+ujuWaf/PJiMZXoiCXgw==}
    dependencies:
      '@types/mdast': 3.0.12
      mdast-util-from-markdown: 1.3.1
      unified: 10.1.2
    transitivePeerDependencies:
      - supports-color
    dev: false

  /remark-rehype@10.1.0:
    resolution: {integrity: sha512-EFmR5zppdBp0WQeDVZ/b66CWJipB2q2VLNFMabzDSGR66Z2fQii83G5gTBbgGEnEEA0QRussvrFHxk1HWGJskw==}
    dependencies:
      '@types/hast': 2.3.5
      '@types/mdast': 3.0.12
      mdast-util-to-hast: 12.3.0
      unified: 10.1.2
    dev: false

  /require-directory@2.1.1:
    resolution: {integrity: sha512-fGxEI7+wsG9xrvdjsrlmL22OMTTiHRwAMroiEeMgq8gzoLC/PQr7RsRDSTLUg/bZAZtF+TVIkHc6/4RIKrui+Q==}
    engines: {node: '>=0.10.0'}

  /require-from-string@2.0.2:
    resolution: {integrity: sha512-Xf0nWe6RseziFMu+Ap9biiUbmplq6S9/p+7w7YXP/JBHhrUDDUhwa+vANyubuqfZWTveU//DYVGsDG7RKL/vEw==}
    engines: {node: '>=0.10.0'}

  /require-main-filename@2.0.0:
    resolution: {integrity: sha512-NKN5kMDylKuldxYLSUfrbo5Tuzh4hd+2E8NPPX02mZtn1VuREQToYe/ZdlJy+J3uCpfaiGF05e7B8W0iXbQHmg==}
    dev: false

  /resolve-cwd@3.0.0:
    resolution: {integrity: sha512-OrZaX2Mb+rJCpH/6CpSqt9xFVpN++x01XnN2ie9g6P5/3xelLAkXWVADpdz1IHD/KFfEXyE6V0U01OQ3UO2rEg==}
    engines: {node: '>=8'}
    dependencies:
      resolve-from: 5.0.0
    dev: true

  /resolve-from@4.0.0:
    resolution: {integrity: sha512-pb/MYmXstAkysRFx8piNI1tGFNQIFA3vkE3Gq4EuA1dF6gHp/+vgZqsCGJapvy8N3Q+4o7FwvquPJcnZ7RYy4g==}
    engines: {node: '>=4'}

  /resolve-from@5.0.0:
    resolution: {integrity: sha512-qYg9KP24dD5qka9J47d0aVky0N+b4fTU89LN9iDnjB5waksiC49rvMB0PrUJQGoTmH50XPiqOvAjDfaijGxYZw==}
    engines: {node: '>=8'}

  /resolve.exports@2.0.2:
    resolution: {integrity: sha512-X2UW6Nw3n/aMgDVy+0rSqgHlv39WZAlZrXCdnbyEiKm17DSqHX4MmQMaST3FbeWR5FTuRcUwYAziZajji0Y7mg==}
    engines: {node: '>=10'}
    dev: true

  /resolve@1.22.1:
    resolution: {integrity: sha512-nBpuuYuY5jFsli/JIs1oldw6fOQCBioohqWZg/2hiaOybXOft4lonv85uDOKXdf8rhyK159cxU5cDcK/NKk8zw==}
    dependencies:
      is-core-module: 2.11.0
      path-parse: 1.0.7
      supports-preserve-symlinks-flag: 1.0.0

  /resolve@2.0.0-next.4:
    resolution: {integrity: sha512-iMDbmAWtfU+MHpxt/I5iWI7cY6YVEZUQ3MBgPQ++XD1PELuJHIl82xBmObyP2KyQmkNB2dsqF7seoQQiAn5yDQ==}
    hasBin: true
    dependencies:
      is-core-module: 2.11.0
      path-parse: 1.0.7
      supports-preserve-symlinks-flag: 1.0.0
    dev: false

  /retry@0.13.1:
    resolution: {integrity: sha512-XQBQ3I8W1Cge0Seh+6gjj03LbmRFWuoszgK9ooCpwYIrhhoO80pfq4cUkU5DkknwfOfFteRwlZ56PYOGYyFWdg==}
    engines: {node: '>= 4'}
    dev: false

  /reusify@1.0.4:
    resolution: {integrity: sha512-U9nH88a3fc/ekCF1l0/UP1IosiuIjyTh7hBvXVMHYgVcfGvt897Xguj2UOLDeI5BG2m7/uwyaLVT6fbtCwTyzw==}
    engines: {iojs: '>=1.0.0', node: '>=0.10.0'}

  /rimraf@3.0.2:
    resolution: {integrity: sha512-JZkJMZkAGFFPP2YqXZXPbMlMBgsxzE8ILs4lMIX/2o0L9UBw9O/Y3o6wFw/i9YLapcUJWwqbi3kdxIPdC62TIA==}
    hasBin: true
    dependencies:
      glob: 7.2.3

  /rollup@3.4.0:
    resolution: {integrity: sha512-4g8ZrEFK7UbDvy3JF+d5bLiC8UKkS3n/27/cnVeESwB1LVPl6MoPL32/6+SCQ1vHTp6Mvp2veIHtwELhi+uXEw==}
    engines: {node: '>=14.18.0', npm: '>=8.0.0'}
    hasBin: true
    optionalDependencies:
      fsevents: 2.3.3
    dev: true

  /run-parallel@1.2.0:
    resolution: {integrity: sha512-5l4VyZR86LZ/lDxZTR6jqL8AFE2S0IFLMP26AbjsLVADxHdhB/c0GUsH+y39UfCi3dzz8OlQuPmnaJOMoDHQBA==}
    dependencies:
      queue-microtask: 1.2.3

  /sade@1.8.1:
    resolution: {integrity: sha512-xal3CZX1Xlo/k4ApwCFrHVACi9fBqJ7V+mwhBsuf/1IOKbBy098Fex+Wa/5QMubw09pSZ/u8EY8PWgevJsXp1A==}
    engines: {node: '>=6'}
    dependencies:
      mri: 1.2.0
    dev: false

  /safe-regex-test@1.0.0:
    resolution: {integrity: sha512-JBUUzyOgEwXQY1NuPtvcj/qcBDbDmEvWufhlnXZIm75DEHp+afM1r1ujJpJsV/gSM4t59tpDyPi1sd6ZaPFfsA==}
    dependencies:
      call-bind: 1.0.2
      get-intrinsic: 1.2.1
      is-regex: 1.1.4
    dev: false

  /safer-buffer@2.1.2:
    resolution: {integrity: sha512-YZo3K82SD7Riyi0E1EQPojLz7kpepnSQI9IyPbHHg1XXXevb5dJI7tpyN2ADxGcQbHG7vcyRHk0cbwqcQriUtg==}
    dev: false

  /scheduler@0.23.0:
    resolution: {integrity: sha512-CtuThmgHNg7zIZWAXi3AsyIzA3n4xx7aNyjwC2VJldO2LMVDhFK+63xGqq6CsJH4rTAt6/M+N4GhZiDYPx9eUw==}
    dependencies:
      loose-envify: 1.4.0
    dev: false

  /scroll-into-view-if-needed@2.2.31:
    resolution: {integrity: sha512-dGCXy99wZQivjmjIqihaBQNjryrz5rueJY7eHfTdyWEiR4ttYpsajb14rn9s5d4DY4EcY6+4+U/maARBXJedkA==}
    dependencies:
      compute-scroll-into-view: 1.0.20
    dev: false

  /semver@5.7.2:
    resolution: {integrity: sha512-cBznnQ9KjJqU67B52RMC65CMarK2600WFnbkcaiwWq3xy/5haFJlshgnpjovMVJ+Hff49d8GEn0b87C5pDQ10g==}
    hasBin: true
    dev: false

  /semver@6.3.0:
    resolution: {integrity: sha512-b39TBaTSfV6yBrapU89p5fKekE2m/NwnDocOVruQFS1/veMgdzuPcnOM34M6CwxW8jH/lxEa5rBoDeUwu5HHTw==}
    hasBin: true
    dev: false

  /semver@6.3.1:
    resolution: {integrity: sha512-BR7VvDCVHO+q2xBEWskxS6DJE1qRnb7DxzUrogb71CWoSficBxYsiAGd+Kl0mmq/MprG9yArRkyrQxTO6XjMzA==}
    hasBin: true

  /semver@7.5.4:
    resolution: {integrity: sha512-1bCSESV6Pv+i21Hvpxp3Dx+pSD8lIPt8uVjRrxAUt/nbswYc+tK6Y2btiULjd4+fnq15PX+nqQDC7Oft7WkwcA==}
    engines: {node: '>=10'}
    hasBin: true
    dependencies:
      lru-cache: 6.0.0

  /set-blocking@2.0.0:
    resolution: {integrity: sha512-KiKBS8AnWGEyLzofFfmvKwpdPzqiy16LvQfK3yv/fVH7Bj13/wl3JSR1J+rfgRE9q7xUJK4qvgS8raSOeLUehw==}
    dev: false

  /shebang-command@1.2.0:
    resolution: {integrity: sha512-EV3L1+UQWGor21OmnvojK36mhg+TyIKDh3iFBKBohr5xeXIhNBcx8oWdgkTEEQ+BEFFYdLRuqMfd5L84N1V5Vg==}
    engines: {node: '>=0.10.0'}
    dependencies:
      shebang-regex: 1.0.0
    dev: false

  /shebang-command@2.0.0:
    resolution: {integrity: sha512-kHxr2zZpYtdmrN1qDjrrX/Z1rR1kG8Dx+gkpK1G4eXmvXswmcE1hTWBWYUzlraYw1/yZp6YuDY77YtvbN0dmDA==}
    engines: {node: '>=8'}
    dependencies:
      shebang-regex: 3.0.0

  /shebang-regex@1.0.0:
    resolution: {integrity: sha512-wpoSFAxys6b2a2wHZ1XpDSgD7N9iVjg29Ph9uV/uaP9Ex/KXlkTZTeddxDPSYQpgvzKLGJke2UU0AzoGCjNIvQ==}
    engines: {node: '>=0.10.0'}
    dev: false

  /shebang-regex@3.0.0:
    resolution: {integrity: sha512-7++dFhtcx3353uBaq8DDR4NuxBetBzC7ZQOhmTQInHEd6bSrXdiEyzCvG07Z44UYdLShWUyXt5M/yhz8ekcb1A==}
    engines: {node: '>=8'}

  /side-channel@1.0.4:
    resolution: {integrity: sha512-q5XPytqFEIKHkGdiMIrY10mvLRvnQh42/+GoBlFW3b2LXLE2xxJpZFdm94we0BaoV3RwJyGqg5wS7epxTv0Zvw==}
    dependencies:
      call-bind: 1.0.2
      get-intrinsic: 1.1.3
      object-inspect: 1.12.2
    dev: false

  /signal-exit@3.0.7:
    resolution: {integrity: sha512-wnD2ZE+l+SPC/uoS0vXeE9L1+0wuaMqKlfz9AMUo38JsyLSBWSFcHR1Rri62LZc12vLr1gb3jl7iwQhgwpAbGQ==}

  /sisteransi@1.0.5:
    resolution: {integrity: sha512-bLGGlR1QxBcynn2d5YmDX4MGjlZvy2MRBDRNHLJ8VI6l6+9FUiyTFNJ0IveOSP0bcXgVDPRcfGqA0pjaqUpfVg==}
    dev: true

  /slash@3.0.0:
    resolution: {integrity: sha512-g9Q1haeby36OSStwb4ntCGGGaKsaVSjQ68fBxoQcutl5fS1vuY18H3wSt3jFyFtrkx+Kz0V1G85A4MyAdDMi2Q==}
    engines: {node: '>=8'}

  /slash@4.0.0:
    resolution: {integrity: sha512-3dOsAHXXUkQTpOYcoAxLIorMTp4gIQr5IW3iVb7A7lFIp0VHhnynm9izx6TssdrIcVIESAlVjtnO2K8bg+Coew==}
    engines: {node: '>=12'}
    dev: false

  /slate-history@0.93.0(slate@0.94.1):
    resolution: {integrity: sha512-Gr1GMGPipRuxIz41jD2/rbvzPj8eyar56TVMyJBvBeIpQSSjNISssvGNDYfJlSWM8eaRqf6DAcxMKzsLCYeX6g==}
    peerDependencies:
      slate: '>=0.65.3'
    dependencies:
      is-plain-object: 5.0.0
      slate: 0.94.1
    dev: false

  /slate-react@0.98.1(react-dom@18.2.0)(react@18.2.0)(slate@0.94.1):
    resolution: {integrity: sha512-ta4TAxoHE740e5EYSjAvK2bSpvrvnTkPfwMmx7rV+z/r8sng/RaJpc5cL9Rt2sfqQonSZOnQtAIaL6g97bLgzw==}
    peerDependencies:
      react: '>=16.8.0'
      react-dom: '>=16.8.0'
      slate: '>=0.65.3'
    dependencies:
      '@juggle/resize-observer': 3.4.0
      '@types/is-hotkey': 0.1.7
      '@types/lodash': 4.14.196
      direction: 1.0.4
      is-hotkey: 0.1.8
      is-plain-object: 5.0.0
      lodash: 4.17.11
      react: 18.2.0
      react-dom: 18.2.0(react@18.2.0)
      scroll-into-view-if-needed: 2.2.31
      slate: 0.94.1
      tiny-invariant: 1.0.6
    dev: false

  /slate@0.94.1:
    resolution: {integrity: sha512-GH/yizXr1ceBoZ9P9uebIaHe3dC/g6Plpf9nlUwnvoyf6V1UOYrRwkabtOCd3ZfIGxomY4P7lfgLr7FPH8/BKA==}
    dependencies:
      immer: 9.0.21
      is-plain-object: 5.0.0
      tiny-warning: 1.0.3
    dev: false

  /slice-ansi@4.0.0:
    resolution: {integrity: sha512-qMCMfhY040cVHT43K9BFygqYbUPFZKHOg7K73mtTWJRb8pyP3fzf4Ixd5SzdEJQ6MRUg/WBnOLxghZtKKurENQ==}
    engines: {node: '>=10'}
    dependencies:
      ansi-styles: 4.3.0
      astral-regex: 2.0.0
      is-fullwidth-code-point: 3.0.0

  /smartwrap@2.0.2:
    resolution: {integrity: sha512-vCsKNQxb7PnCNd2wY1WClWifAc2lwqsG8OaswpJkVJsvMGcnEntdTCDajZCkk93Ay1U3t/9puJmb525Rg5MZBA==}
    engines: {node: '>=6'}
    hasBin: true
    dependencies:
      array.prototype.flat: 1.3.1
      breakword: 1.0.6
      grapheme-splitter: 1.0.4
      strip-ansi: 6.0.1
      wcwidth: 1.0.1
      yargs: 15.4.1
    dev: false

  /source-map-js@1.0.2:
    resolution: {integrity: sha512-R0XvVJ9WusLiqTCEiGCmICCMplcCkIwwR11mOSD9CR5u+IXYdiseeEuXCVAjS54zqwkLcPNnmU4OeJ6tUrWhDw==}
    engines: {node: '>=0.10.0'}

  /source-map-support@0.5.13:
    resolution: {integrity: sha512-SHSKFHadjVA5oR4PPqhtAVdcBWwRYVd6g6cAXnIbRiIwc2EhPrTuKUBdSLvlEKyIP3GCf89fltvcZiP9MMFA1w==}
    dependencies:
      buffer-from: 1.1.2
      source-map: 0.6.1
    dev: true

  /source-map@0.5.7:
    resolution: {integrity: sha512-LbrmJOMUSdEVxIKvdcJzQC+nQhe8FUZQTXQy6+I75skNgn3OoQ0DZA8YnFa7gp8tqtL3KPf1kmo0R5DoApeSGQ==}
    engines: {node: '>=0.10.0'}
    dev: false

  /source-map@0.6.1:
    resolution: {integrity: sha512-UjgapumWlbMhkBgzT7Ykc5YXUT46F0iKu8SGXq0bcwP5dz/h0Plj6enJqjz1Zbq2l5WaqYnrVbwWOWMyF3F47g==}
    engines: {node: '>=0.10.0'}
    dev: true

  /source-map@0.8.0-beta.0:
    resolution: {integrity: sha512-2ymg6oRBpebeZi9UUNsgQ89bhx01TcTkmNTGnNO88imTmbSgy4nfujrgVEFKWpMTEGA11EDkTt7mqObTPdigIA==}
    engines: {node: '>= 8'}
    dependencies:
      whatwg-url: 7.1.0
    dev: true

  /space-separated-tokens@1.1.5:
    resolution: {integrity: sha512-q/JSVd1Lptzhf5bkYm4ob4iWPjx0KiRe3sRFBNrVqbJkFaBm5vbbowy1mymoPNLRa52+oadOhJ+K49wsSeSjTA==}
    dev: false

  /space-separated-tokens@2.0.2:
    resolution: {integrity: sha512-PEGlAwrG8yXGXRjW32fGbg66JAlOAwbObuqVoJpv/mRgoWDQfgH1wDPvtzWyUSNAXBGSk8h755YDbbcEy3SH2Q==}
    dev: false

  /spawndamnit@2.0.0:
    resolution: {integrity: sha512-j4JKEcncSjFlqIwU5L/rp2N5SIPsdxaRsIv678+TZxZ0SRDJTm8JrxJMjE/XuiEZNEir3S8l0Fa3Ke339WI4qA==}
    dependencies:
      cross-spawn: 5.1.0
      signal-exit: 3.0.7
    dev: false

  /spdx-correct@3.2.0:
    resolution: {integrity: sha512-kN9dJbvnySHULIluDHy32WHRUu3Og7B9sbY7tsFLctQkIqnMh3hErYgdMjTYuqmcXX+lK5T1lnUt3G7zNswmZA==}
    dependencies:
      spdx-expression-parse: 3.0.1
      spdx-license-ids: 3.0.13
    dev: false

  /spdx-exceptions@2.3.0:
    resolution: {integrity: sha512-/tTrYOC7PPI1nUAgx34hUpqXuyJG+DTHJTnIULG4rDygi4xu/tfgmq1e1cIRwRzwZgo4NLySi+ricLkZkw4i5A==}
    dev: false

  /spdx-expression-parse@3.0.1:
    resolution: {integrity: sha512-cbqHunsQWnJNE6KhVSMsMeH5H/L9EpymbzqTQ3uLwNCLZ1Q481oWaofqH7nO6V07xlXwY6PhQdQ2IedWx/ZK4Q==}
    dependencies:
      spdx-exceptions: 2.3.0
      spdx-license-ids: 3.0.13
    dev: false

  /spdx-license-ids@3.0.13:
    resolution: {integrity: sha512-XkD+zwiqXHikFZm4AX/7JSCXA98U5Db4AFd5XUg/+9UNtnH75+Z9KxtpYiJZx36mUDVOwH83pl7yvCer6ewM3w==}
    dev: false

  /sprintf-js@1.0.3:
    resolution: {integrity: sha512-D9cPgkvLlV3t3IzL0D0YLvGA9Ahk4PcvVwUbN0dSGr1aP0Nrt4AEnTUbuGvquEC0mA64Gqt1fzirlRs5ibXx8g==}

  /stack-utils@2.0.6:
    resolution: {integrity: sha512-XlkWvfIm6RmsWtNJx+uqtKLS8eqFbxUg0ZzLXqY0caEy9l7hruX8IpiDnjsLavoBgqCCR71TqWO8MaXYheJ3RQ==}
    engines: {node: '>=10'}
    dependencies:
      escape-string-regexp: 2.0.0
    dev: true

  /stream-transform@2.1.3:
    resolution: {integrity: sha512-9GHUiM5hMiCi6Y03jD2ARC1ettBXkQBoQAe7nJsPknnI0ow10aXjTnew8QtYQmLjzn974BnmWEAJgCY6ZP1DeQ==}
    dependencies:
      mixme: 0.5.9
    dev: false

  /streamsearch@1.1.0:
    resolution: {integrity: sha512-Mcc5wHehp9aXz1ax6bZUyY5afg9u2rv5cqQI3mRrYkGC8rW2hM02jWuwjtL++LS5qinSyhj2QfLyNsuc+VsExg==}
    engines: {node: '>=10.0.0'}
    dev: false

  /string-length@4.0.2:
    resolution: {integrity: sha512-+l6rNN5fYHNhZZy41RXsYptCjA2Igmq4EG7kZAYFQI1E1VTXarr6ZPXBg6eq7Y6eK4FEhY6AJlyuFIb/v/S0VQ==}
    engines: {node: '>=10'}
    dependencies:
      char-regex: 1.0.2
      strip-ansi: 6.0.1
    dev: true

  /string-width@4.2.3:
    resolution: {integrity: sha512-wKyQRQpjJ0sIp62ErSZdGsjMJWsap5oRNihHhu6G7JVO/9jIB6UyevL+tXuOqrng8j/cxKTWyWUwvSTriiZz/g==}
    engines: {node: '>=8'}
    dependencies:
      emoji-regex: 8.0.0
      is-fullwidth-code-point: 3.0.0
      strip-ansi: 6.0.1

  /string.prototype.matchall@4.0.8:
    resolution: {integrity: sha512-6zOCOcJ+RJAQshcTvXPHoxoQGONa3e/Lqx90wUA+wEzX78sg5Bo+1tQo4N0pohS0erG9qtCqJDjNCQBjeWVxyg==}
    dependencies:
      call-bind: 1.0.2
      define-properties: 1.1.4
      es-abstract: 1.20.4
      get-intrinsic: 1.1.3
      has-symbols: 1.0.3
      internal-slot: 1.0.3
      regexp.prototype.flags: 1.4.3
      side-channel: 1.0.4
    dev: false

  /string.prototype.trim@1.2.7:
    resolution: {integrity: sha512-p6TmeT1T3411M8Cgg9wBTMRtY2q9+PNy9EV1i2lIXUN/btt763oIfxwN3RR8VU6wHX8j/1CFy0L+YuThm6bgOg==}
    engines: {node: '>= 0.4'}
    dependencies:
      call-bind: 1.0.2
      define-properties: 1.2.0
      es-abstract: 1.21.3
    dev: false

  /string.prototype.trimend@1.0.6:
    resolution: {integrity: sha512-JySq+4mrPf9EsDBEDYMOb/lM7XQLulwg5R/m1r0PXEFqrV0qHvl58sdTilSXtKOflCsK2E8jxf+GKC0T07RWwQ==}
    dependencies:
      call-bind: 1.0.2
      define-properties: 1.2.0
      es-abstract: 1.21.3
    dev: false

  /string.prototype.trimstart@1.0.6:
    resolution: {integrity: sha512-omqjMDaY92pbn5HOX7f9IccLA+U1tA9GvtU4JrodiXFfYB7jPzzHpRzpglLAjtUV6bB557zwClJezTqnAiYnQA==}
    dependencies:
      call-bind: 1.0.2
      define-properties: 1.2.0
      es-abstract: 1.21.3
    dev: false

  /strip-ansi@6.0.1:
    resolution: {integrity: sha512-Y38VPSHcqkFrCpFnQ9vuSXmquuv5oXOKpGeT6aGrr3o3Gc9AlVa6JBfUSOCnbxGGZF+/0ooI7KrPuUSztUdU5A==}
    engines: {node: '>=8'}
    dependencies:
      ansi-regex: 5.0.1

  /strip-bom@3.0.0:
    resolution: {integrity: sha512-vavAMRXOgBVNF6nyEEmL3DBK19iRpDcoIwW+swQ+CbGiu7lju6t+JklA1MHweoWtadgt4ISVUsXLyDq34ddcwA==}
    engines: {node: '>=4'}
    dev: false

  /strip-bom@4.0.0:
    resolution: {integrity: sha512-3xurFv5tEgii33Zi8Jtp55wEIILR9eh34FAW00PZf+JnSsTmV/ioewSgQl97JHvgjoRGwPShsWm+IdrxB35d0w==}
    engines: {node: '>=8'}
    dev: true

  /strip-final-newline@2.0.0:
    resolution: {integrity: sha512-BrpvfNAE3dcvq7ll3xVumzjKjZQ5tI1sEUIKr3Uoks0XUl45St3FlatVqef9prk4jRDzhW6WZg+3bk93y6pLjA==}
    engines: {node: '>=6'}
    dev: true

  /strip-indent@3.0.0:
    resolution: {integrity: sha512-laJTa3Jb+VQpaC6DseHhF7dXVqHTfJPCRDaEbid/drOhgitgYku/letMUqOXFoWV0zIIUbjpdH2t+tYj4bQMRQ==}
    engines: {node: '>=8'}
    dependencies:
      min-indent: 1.0.1
    dev: false

  /strip-json-comments@3.1.1:
    resolution: {integrity: sha512-6fPc+R4ihwqP6N/aIv2f1gMH8lOVtWQHoqC4yK6oSDVVocumAsfCqjkXnqiYMhmMwS/mEHLp7Vehlt3ql6lEig==}
    engines: {node: '>=8'}

  /style-to-object@0.4.1:
    resolution: {integrity: sha512-HFpbb5gr2ypci7Qw+IOhnP2zOU7e77b+rzM+wTzXzfi1PrtBCX0E7Pk4wL4iTLnhzZ+JgEGAhX81ebTg/aYjQw==}
    dependencies:
      inline-style-parser: 0.1.1
    dev: false

  /styled-jsx@5.1.1(react@18.2.0):
    resolution: {integrity: sha512-pW7uC1l4mBZ8ugbiZrcIsiIvVx1UmTfw7UkC3Um2tmfUq9Bhk8IiyEIPl6F8agHgjzku6j0xQEZbfA5uSgSaCw==}
    engines: {node: '>= 12.0.0'}
    peerDependencies:
      '@babel/core': '*'
      babel-plugin-macros: '*'
      react: '>= 16.8.0 || 17.x.x || ^18.0.0-0'
    peerDependenciesMeta:
      '@babel/core':
        optional: true
      babel-plugin-macros:
        optional: true
    dependencies:
      client-only: 0.0.1
      react: 18.2.0
    dev: false

  /stylis@4.2.0:
    resolution: {integrity: sha512-Orov6g6BB1sDfYgzWfTHDOxamtX1bE/zo104Dh9e6fqJ3PooipYyfJ0pUmrZO2wAvO8YbEyeFrkV91XTsGMSrw==}
    dev: false

  /sucrase@3.29.0:
    resolution: {integrity: sha512-bZPAuGA5SdFHuzqIhTAqt9fvNEo9rESqXIG3oiKdF8K4UmkQxC4KlNL3lVyAErXp+mPvUqZ5l13qx6TrDIGf3A==}
    engines: {node: '>=8'}
    hasBin: true
    dependencies:
      commander: 4.1.1
      glob: 7.1.6
      lines-and-columns: 1.2.4
      mz: 2.7.0
      pirates: 4.0.5
      ts-interface-checker: 0.1.13
    dev: true

  /supports-color@5.5.0:
    resolution: {integrity: sha512-QjVjwdXIt408MIiAqCX4oUKsgU2EqAGzs2Ppkm4aQYbjm+ZEWEcW4SfFNTr4uMNZma0ey4f5lgLrkB0aX0QMow==}
    engines: {node: '>=4'}
    dependencies:
      has-flag: 3.0.0

  /supports-color@7.2.0:
    resolution: {integrity: sha512-qpCAvRl9stuOHveKsn7HncJRvv501qIacKzQlO/+Lwxc9+0q2wLyv4Dfvt80/DPn2pqOBsJdDiogXGR9+OvwRw==}
    engines: {node: '>=8'}
    dependencies:
      has-flag: 4.0.0

  /supports-color@8.1.1:
    resolution: {integrity: sha512-MpUEN2OodtUzxvKQl72cUF7RQ5EiHsGvSsVG0ia9c5RbWGL2CI4C7EpPS8UTBIplnlzZiNuV56w+FuNxy3ty2Q==}
    engines: {node: '>=10'}
    dependencies:
      has-flag: 4.0.0
    dev: true

  /supports-preserve-symlinks-flag@1.0.0:
    resolution: {integrity: sha512-ot0WnXS9fgdkgIcePe6RHNk1WA8+muPa6cSjeR3V8K27q9BB1rTE3R1p7Hv0z1ZyAc8s6Vvv8DIyWf681MAt0w==}
    engines: {node: '>= 0.4'}

  /synckit@0.8.4:
    resolution: {integrity: sha512-Dn2ZkzMdSX827QbowGbU/4yjWuvNaCoScLLoMo/yKbu+P4GBR6cRGKZH27k6a9bRzdqcyd1DE96pQtQ6uNkmyw==}
    engines: {node: ^14.18.0 || >=16.0.0}
    dependencies:
      '@pkgr/utils': 2.3.1
      tslib: 2.4.1
    dev: false

  /table@6.8.1:
    resolution: {integrity: sha512-Y4X9zqrCftUhMeH2EptSSERdVKt/nEdijTOacGD/97EKjhQ/Qs8RTlEGABSJNNN8lac9kheH+af7yAkEWlgneA==}
    engines: {node: '>=10.0.0'}
    dependencies:
      ajv: 8.11.2
      lodash.truncate: 4.4.2
      slice-ansi: 4.0.0
      string-width: 4.2.3
      strip-ansi: 6.0.1

  /tailwind-merge@1.13.2:
    resolution: {integrity: sha512-R2/nULkdg1VR/EL4RXg4dEohdoxNUJGLMnWIQnPKL+O9Twu7Cn3Rxi4dlXkDzZrEGtR+G+psSXFouWlpTyLhCQ==}
    dev: false

  /tailwindcss@3.2.4(postcss@8.4.20):
    resolution: {integrity: sha512-AhwtHCKMtR71JgeYDaswmZXhPcW9iuI9Sp2LvZPo9upDZ7231ZJ7eA9RaURbhpXGVlrjX4cFNlB4ieTetEb7hQ==}
    engines: {node: '>=12.13.0'}
    hasBin: true
    peerDependencies:
      postcss: ^8.0.9
    dependencies:
      arg: 5.0.2
      chokidar: 3.5.3
      color-name: 1.1.4
      detective: 5.2.1
      didyoumean: 1.2.2
      dlv: 1.1.3
      fast-glob: 3.2.12
      glob-parent: 6.0.2
      is-glob: 4.0.3
      lilconfig: 2.0.6
      micromatch: 4.0.5
      normalize-path: 3.0.0
      object-hash: 3.0.0
      picocolors: 1.0.0
      postcss: 8.4.20
      postcss-import: 14.1.0(postcss@8.4.20)
      postcss-js: 4.0.0(postcss@8.4.20)
      postcss-load-config: 3.1.4(postcss@8.4.20)
      postcss-nested: 6.0.0(postcss@8.4.20)
      postcss-selector-parser: 6.0.11
      postcss-value-parser: 4.2.0
      quick-lru: 5.1.1
      resolve: 1.22.1
    transitivePeerDependencies:
      - ts-node
    dev: true

  /tailwindcss@3.2.4(postcss@8.4.29):
    resolution: {integrity: sha512-AhwtHCKMtR71JgeYDaswmZXhPcW9iuI9Sp2LvZPo9upDZ7231ZJ7eA9RaURbhpXGVlrjX4cFNlB4ieTetEb7hQ==}
    engines: {node: '>=12.13.0'}
    hasBin: true
    peerDependencies:
      postcss: ^8.0.9
    dependencies:
      arg: 5.0.2
      chokidar: 3.5.3
      color-name: 1.1.4
      detective: 5.2.1
      didyoumean: 1.2.2
      dlv: 1.1.3
      fast-glob: 3.2.12
      glob-parent: 6.0.2
      is-glob: 4.0.3
      lilconfig: 2.0.6
      micromatch: 4.0.5
      normalize-path: 3.0.0
      object-hash: 3.0.0
      picocolors: 1.0.0
      postcss: 8.4.29
      postcss-import: 14.1.0(postcss@8.4.29)
      postcss-js: 4.0.0(postcss@8.4.29)
      postcss-load-config: 3.1.4(postcss@8.4.29)
      postcss-nested: 6.0.0(postcss@8.4.29)
      postcss-selector-parser: 6.0.11
      postcss-value-parser: 4.2.0
      quick-lru: 5.1.1
      resolve: 1.22.1
    transitivePeerDependencies:
      - ts-node
    dev: true

  /tailwindcss@3.3.0(postcss@8.4.20):
    resolution: {integrity: sha512-hOXlFx+YcklJ8kXiCAfk/FMyr4Pm9ck477G0m/us2344Vuj355IpoEDB5UmGAsSpTBmr+4ZhjzW04JuFXkb/fw==}
    engines: {node: '>=12.13.0'}
    hasBin: true
    peerDependencies:
      postcss: ^8.0.9
    dependencies:
      arg: 5.0.2
      chokidar: 3.5.3
      color-name: 1.1.4
      didyoumean: 1.2.2
      dlv: 1.1.3
      fast-glob: 3.2.12
      glob-parent: 6.0.2
      is-glob: 4.0.3
      jiti: 1.19.3
      lilconfig: 2.0.6
      micromatch: 4.0.5
      normalize-path: 3.0.0
      object-hash: 3.0.0
      picocolors: 1.0.0
      postcss: 8.4.20
      postcss-import: 14.1.0(postcss@8.4.20)
      postcss-js: 4.0.0(postcss@8.4.20)
      postcss-load-config: 3.1.4(postcss@8.4.20)
      postcss-nested: 6.0.0(postcss@8.4.20)
      postcss-selector-parser: 6.0.11
      postcss-value-parser: 4.2.0
      quick-lru: 5.1.1
      resolve: 1.22.1
      sucrase: 3.29.0
    transitivePeerDependencies:
      - ts-node
    dev: true

  /tapable@2.2.1:
    resolution: {integrity: sha512-GNzQvQTOIP6RyTfE2Qxb8ZVlNmw0n88vp1szwWRimP02mnTsx3Wtn5qRdqY9w2XduFNUgvOwhNnQsjwCp+kqaQ==}
    engines: {node: '>=6'}
    dev: false

  /term-size@2.2.1:
    resolution: {integrity: sha512-wK0Ri4fOGjv/XPy8SBHZChl8CM7uMc5VML7SqiQ0zG7+J5Vr+RMQDoHa2CNT6KHUnTGIXH34UDMkPzAUyapBZg==}
    engines: {node: '>=8'}
    dev: false

  /test-exclude@6.0.0:
    resolution: {integrity: sha512-cAGWPIyOHU6zlmg88jwm7VRyXnMN7iV68OGAbYDk/Mh/xC/pzVPlQtY6ngoIH/5/tciuhGfvESU8GrHrcxD56w==}
    engines: {node: '>=8'}
    dependencies:
      '@istanbuljs/schema': 0.1.3
      glob: 7.2.3
      minimatch: 3.1.2
    dev: true

  /text-table@0.2.0:
    resolution: {integrity: sha512-N+8UisAXDGk8PFXP4HAzVR9nbfmVJ3zYLAWiTIoqC5v5isinhr+r5uaO8+7r3BMfuNIufIsA7RdpVgacC2cSpw==}

  /thenify-all@1.6.0:
    resolution: {integrity: sha512-RNxQH/qI8/t3thXJDwcstUO4zeqo64+Uy/+sNVRBx4Xn2OX+OZ9oP+iJnNFqplFra2ZUVeKCSa2oVWi3T4uVmA==}
    engines: {node: '>=0.8'}
    dependencies:
      thenify: 3.3.1
    dev: true

  /thenify@3.3.1:
    resolution: {integrity: sha512-RVZSIV5IG10Hk3enotrhvz0T9em6cyHBLkH/YAZuKqd8hRkKhSfCGIcP2KUY0EPxndzANBmNllzWPwak+bheSw==}
    dependencies:
      any-promise: 1.3.0
    dev: true

  /tiny-glob@0.2.9:
    resolution: {integrity: sha512-g/55ssRPUjShh+xkfx9UPDXqhckHEsHr4Vd9zX55oSdGZc/MD0m3sferOkwWtp98bv+kcVfEHtRJgBVJzelrzg==}
    dependencies:
      globalyzer: 0.1.0
      globrex: 0.1.2
    dev: false

  /tiny-invariant@1.0.6:
    resolution: {integrity: sha512-FOyLWWVjG+aC0UqG76V53yAWdXfH8bO6FNmyZOuUrzDzK8DI3/JRY25UD7+g49JWM1LXwymsKERB+DzI0dTEQA==}
    dev: false

  /tiny-warning@1.0.3:
    resolution: {integrity: sha512-lBN9zLN/oAf68o3zNXYrdCt1kP8WsiGW8Oo2ka41b2IM5JL/S1CTyX1rW0mb/zSuJun0ZUrDxx4sqvYS2FWzPA==}
    dev: false

  /tmp@0.0.33:
    resolution: {integrity: sha512-jRCJlojKnZ3addtTOjdIqoRuPEKBvNXcGYqzO6zWZX8KfKEpnGY5jfggJQ3EjKuu8D4bJRr0y+cYJFmYbImXGw==}
    engines: {node: '>=0.6.0'}
    dependencies:
      os-tmpdir: 1.0.2
    dev: false

  /tmpl@1.0.5:
    resolution: {integrity: sha512-3f0uOEAQwIqGuWW2MVzYg8fV/QNnc/IpuJNG837rLuczAaLVHslWHZQj4IGiEl5Hs3kkbhwL9Ab7Hrsmuj+Smw==}
    dev: true

  /to-fast-properties@2.0.0:
    resolution: {integrity: sha512-/OaKK0xYrs3DmxRYqL/yDc+FxFUVYhDlXMhRmv3z915w2HF1tnN1omB354j8VUGO/hbRzyD6Y3sA7v7GS/ceog==}
    engines: {node: '>=4'}

  /to-regex-range@5.0.1:
    resolution: {integrity: sha512-65P7iz6X5yEr1cwcgvQxbbIw7Uk3gOy5dIdtZ4rDveLqhrdJP+Li/Hx6tyK0NEb+2GCyneCMJiGqrADCSNk8sQ==}
    engines: {node: '>=8.0'}
    dependencies:
      is-number: 7.0.0

  /tr46@0.0.3:
    resolution: {integrity: sha512-N3WMsuqV66lT30CrXNbEjx4GEwlow3v6rr4mCcv6prnfwhS01rkgyFdjPNBYd9br7LpXV1+Emh01fHnq2Gdgrw==}
    dev: false

  /tr46@1.0.1:
    resolution: {integrity: sha512-dTpowEjclQ7Kgx5SdBkqRzVhERQXov8/l9Ft9dVM9fmg0W0KQSVaXX9T4i6twCPNtYiZM53lpSSUAwJbFPOHxA==}
    dependencies:
      punycode: 2.1.1
    dev: true

  /tree-kill@1.2.2:
    resolution: {integrity: sha512-L0Orpi8qGpRG//Nd+H90vFB+3iHnue1zSSGmNOOCh1GLJ7rUKVwV2HvijphGQS2UmhUZewS9VgvxYIdgr+fG1A==}
    hasBin: true
    dev: true

  /trim-lines@3.0.1:
    resolution: {integrity: sha512-kRj8B+YHZCc9kQYdWfJB2/oUl9rA99qbowYYBtr4ui4mZyAQ2JpvVBd/6U2YloATfqBhBTSMhTpgBHtU0Mf3Rg==}
    dev: false

  /trim-newlines@3.0.1:
    resolution: {integrity: sha512-c1PTsA3tYrIsLGkJkzHF+w9F2EyxfXGo4UyJc4pFL++FMjnq0HJS69T3M7d//gKrFKwy429bouPescbjecU+Zw==}
    engines: {node: '>=8'}
    dev: false

  /trough@2.1.0:
    resolution: {integrity: sha512-AqTiAOLcj85xS7vQ8QkAV41hPDIJ71XJB4RCUrzo/1GM2CQwhkJGaf9Hgr7BOugMRpgGUrqRg/DrBDl4H40+8g==}
    dev: false

  /ts-interface-checker@0.1.13:
    resolution: {integrity: sha512-Y/arvbn+rrz3JCKl9C4kVNfTfSm2/mEp5FSz5EsZSANGPSlQrpRI5M4PKF+mJnE52jOO90PnPSc3Ur3bTQw0gA==}
    dev: true

  /ts-jest@29.1.1(@babel/core@7.22.17)(esbuild@0.17.19)(jest@29.6.4)(typescript@5.1.3):
    resolution: {integrity: sha512-D6xjnnbP17cC85nliwGiL+tpoKN0StpgE0TeOjXQTU6MVCfsB4v7aW05CgQ/1OywGb0x/oy9hHFnN+sczTiRaA==}
    engines: {node: ^14.15.0 || ^16.10.0 || >=18.0.0}
    hasBin: true
    peerDependencies:
      '@babel/core': '>=7.0.0-beta.0 <8'
      '@jest/types': ^29.0.0
      babel-jest: ^29.0.0
      esbuild: '*'
      jest: ^29.0.0
      typescript: '>=4.3 <6'
    peerDependenciesMeta:
      '@babel/core':
        optional: true
      '@jest/types':
        optional: true
      babel-jest:
        optional: true
      esbuild:
        optional: true
    dependencies:
      '@babel/core': 7.22.17
      bs-logger: 0.2.6
      esbuild: 0.17.19
      fast-json-stable-stringify: 2.1.0
      jest: 29.6.4(@types/node@18.17.15)
      jest-util: 29.6.3
      json5: 2.2.3
      lodash.memoize: 4.1.2
      make-error: 1.3.6
      semver: 7.5.4
      typescript: 5.1.3
      yargs-parser: 21.1.1
    dev: true

  /tsconfig-paths@3.14.1:
    resolution: {integrity: sha512-fxDhWnFSLt3VuTwtvJt5fpwxBHg5AdKWMsgcPOOIilyjymcYVZoCQF8fvFRezCNfblEXmi+PcM1eYHeOAgXCOQ==}
    dependencies:
      '@types/json5': 0.0.29
      json5: 1.0.1
      minimist: 1.2.7
      strip-bom: 3.0.0
    dev: false

  /tslib@1.14.1:
    resolution: {integrity: sha512-Xni35NKzjgMrwevysHTCArtLDpPvye8zV/0E4EyYn43P7/7qvQwPh9BGkHewbMulVntbigmcT7rdX3BNo9wRJg==}
    dev: false

  /tslib@2.4.1:
    resolution: {integrity: sha512-tGyy4dAjRIEwI7BzsB0lynWgOpfqjUdq91XXAlIWD2OwKBH7oCl/GZG/HT4BOHrTlPMOASlMQ7veyTqpmRcrNA==}
    dev: false

  /tsup@6.7.0(postcss@8.4.20)(typescript@5.1.3):
    resolution: {integrity: sha512-L3o8hGkaHnu5TdJns+mCqFsDBo83bJ44rlK7e6VdanIvpea4ArPcU3swWGsLVbXak1PqQx/V+SSmFPujBK+zEQ==}
    engines: {node: '>=14.18'}
    hasBin: true
    peerDependencies:
      '@swc/core': ^1
      postcss: ^8.4.12
      typescript: '>=4.1.0'
    peerDependenciesMeta:
      '@swc/core':
        optional: true
      postcss:
        optional: true
      typescript:
        optional: true
    dependencies:
      bundle-require: 4.0.2(esbuild@0.17.19)
      cac: 6.7.14
      chokidar: 3.5.3
      debug: 4.3.4
      esbuild: 0.17.19
      execa: 5.1.1
      globby: 11.1.0
      joycon: 3.1.1
      postcss: 8.4.20
      postcss-load-config: 3.1.4(postcss@8.4.20)
      resolve-from: 5.0.0
      rollup: 3.4.0
      source-map: 0.8.0-beta.0
      sucrase: 3.29.0
      tree-kill: 1.2.2
      typescript: 5.1.3
    transitivePeerDependencies:
      - supports-color
      - ts-node
    dev: true

  /tsup@6.7.0(typescript@5.1.3):
    resolution: {integrity: sha512-L3o8hGkaHnu5TdJns+mCqFsDBo83bJ44rlK7e6VdanIvpea4ArPcU3swWGsLVbXak1PqQx/V+SSmFPujBK+zEQ==}
    engines: {node: '>=14.18'}
    hasBin: true
    peerDependencies:
      '@swc/core': ^1
      postcss: ^8.4.12
      typescript: '>=4.1.0'
    peerDependenciesMeta:
      '@swc/core':
        optional: true
      postcss:
        optional: true
      typescript:
        optional: true
    dependencies:
      bundle-require: 4.0.2(esbuild@0.17.19)
      cac: 6.7.14
      chokidar: 3.5.3
      debug: 4.3.4
      esbuild: 0.17.19
      execa: 5.1.1
      globby: 11.1.0
      joycon: 3.1.1
      postcss-load-config: 3.1.4(postcss@8.4.29)
      resolve-from: 5.0.0
      rollup: 3.4.0
      source-map: 0.8.0-beta.0
      sucrase: 3.29.0
      tree-kill: 1.2.2
      typescript: 5.1.3
    transitivePeerDependencies:
      - supports-color
      - ts-node
    dev: true

  /tsutils@3.21.0(typescript@5.1.3):
    resolution: {integrity: sha512-mHKK3iUXL+3UF6xL5k0PEhKRUBKPBCv/+RkEOpjRWxxx27KKRBmmA60A9pgOUvMi8GKhRMPEmjBRPzs2W7O1OA==}
    engines: {node: '>= 6'}
    peerDependencies:
      typescript: '>=2.8.0 || >= 3.2.0-dev || >= 3.3.0-dev || >= 3.4.0-dev || >= 3.5.0-dev || >= 3.6.0-dev || >= 3.6.0-beta || >= 3.7.0-dev || >= 3.7.0-beta'
    dependencies:
      tslib: 1.14.1
      typescript: 5.1.3
    dev: false

  /tty-table@4.2.1:
    resolution: {integrity: sha512-xz0uKo+KakCQ+Dxj1D/tKn2FSyreSYWzdkL/BYhgN6oMW808g8QRMuh1atAV9fjTPbWBjfbkKQpI/5rEcnAc7g==}
    engines: {node: '>=8.0.0'}
    hasBin: true
    dependencies:
      chalk: 4.1.2
      csv: 5.5.3
      kleur: 4.1.5
      smartwrap: 2.0.2
      strip-ansi: 6.0.1
      wcwidth: 1.0.1
      yargs: 17.7.2
    dev: false

  /turbo-darwin-64@1.10.13:
    resolution: {integrity: sha512-vmngGfa2dlYvX7UFVncsNDMuT4X2KPyPJ2Jj+xvf5nvQnZR/3IeDEGleGVuMi/hRzdinoxwXqgk9flEmAYp0Xw==}
    cpu: [x64]
    os: [darwin]
    requiresBuild: true
    dev: true
    optional: true

  /turbo-darwin-arm64@1.10.13:
    resolution: {integrity: sha512-eMoJC+k7gIS4i2qL6rKmrIQGP6Wr9nN4odzzgHFngLTMimok2cGLK3qbJs5O5F/XAtEeRAmuxeRnzQwTl/iuAw==}
    cpu: [arm64]
    os: [darwin]
    requiresBuild: true
    dev: true
    optional: true

  /turbo-linux-64@1.10.13:
    resolution: {integrity: sha512-0CyYmnKTs6kcx7+JRH3nPEqCnzWduM0hj8GP/aodhaIkLNSAGAa+RiYZz6C7IXN+xUVh5rrWTnU2f1SkIy7Gdg==}
    cpu: [x64]
    os: [linux]
    requiresBuild: true
    dev: true
    optional: true

  /turbo-linux-arm64@1.10.13:
    resolution: {integrity: sha512-0iBKviSGQQlh2OjZgBsGjkPXoxvRIxrrLLbLObwJo3sOjIH0loGmVIimGS5E323soMfi/o+sidjk2wU1kFfD7Q==}
    cpu: [arm64]
    os: [linux]
    requiresBuild: true
    dev: true
    optional: true

  /turbo-windows-64@1.10.13:
    resolution: {integrity: sha512-S5XySRfW2AmnTeY1IT+Jdr6Goq7mxWganVFfrmqU+qqq3Om/nr0GkcUX+KTIo9mPrN0D3p5QViBRzulwB5iuUQ==}
    cpu: [x64]
    os: [win32]
    requiresBuild: true
    dev: true
    optional: true

  /turbo-windows-arm64@1.10.13:
    resolution: {integrity: sha512-nKol6+CyiExJIuoIc3exUQPIBjP9nIq5SkMJgJuxsot2hkgGrafAg/izVDRDrRduQcXj2s8LdtxJHvvnbI8hEQ==}
    cpu: [arm64]
    os: [win32]
    requiresBuild: true
    dev: true
    optional: true

  /turbo@1.10.13:
    resolution: {integrity: sha512-vOF5IPytgQPIsgGtT0n2uGZizR2N3kKuPIn4b5p5DdeLoI0BV7uNiydT7eSzdkPRpdXNnO8UwS658VaI4+YSzQ==}
    hasBin: true
    optionalDependencies:
      turbo-darwin-64: 1.10.13
      turbo-darwin-arm64: 1.10.13
      turbo-linux-64: 1.10.13
      turbo-linux-arm64: 1.10.13
      turbo-windows-64: 1.10.13
      turbo-windows-arm64: 1.10.13
    dev: true

  /type-check@0.4.0:
    resolution: {integrity: sha512-XleUoc9uwGXqjWwXaUTZAmzMcFZ5858QA2vvx1Ur5xIcixXIP+8LnFDgRplU30us6teqdlskFfu+ae4K79Ooew==}
    engines: {node: '>= 0.8.0'}
    dependencies:
      prelude-ls: 1.2.1

  /type-detect@4.0.8:
    resolution: {integrity: sha512-0fr/mIH1dlO+x7TlcMy+bIDqKPsw/70tVyeHW787goQjhmqaZe10uwLujubK9q9Lg6Fiho1KUKDYz0Z7k7g5/g==}
    engines: {node: '>=4'}
    dev: true

  /type-fest@0.13.1:
    resolution: {integrity: sha512-34R7HTnG0XIJcBSn5XhDd7nNFPRcXYRZrBB2O2jdKqYODldSzBAqzsWoZYYvduky73toYS/ESqxPvkDf/F0XMg==}
    engines: {node: '>=10'}
    dev: false

  /type-fest@0.20.2:
    resolution: {integrity: sha512-Ne+eE4r0/iWnpAxD852z3A+N0Bt5RN//NjJwRd2VFHEmrywxf5vsZlh4R6lixl6B+wz/8d+maTSAkN1FIkI3LQ==}
    engines: {node: '>=10'}

  /type-fest@0.21.3:
    resolution: {integrity: sha512-t0rzBq87m3fVcduHDUFhKmyyX+9eo6WQjZvf51Ea/M0Q7+T374Jp1aUiyUl0GKxp8M/OETVHSDvmkyPgvX+X2w==}
    engines: {node: '>=10'}
    dev: true

  /type-fest@0.6.0:
    resolution: {integrity: sha512-q+MB8nYR1KDLrgr4G5yemftpMC7/QLqVndBmEEdqzmNj5dcFOO4Oo8qlwZE3ULT3+Zim1F8Kq4cBnikNhlCMlg==}
    engines: {node: '>=8'}
    dev: false

  /type-fest@0.8.1:
    resolution: {integrity: sha512-4dbzIzqvjtgiM5rw1k5rEHtBANKmdudhGyBEajN01fEyhaAIhsoKNy6y7+IN93IfpFtwY9iqi7kD+xwKhQsNJA==}
    engines: {node: '>=8'}
    dev: false

  /typed-array-byte-offset@1.0.0:
    resolution: {integrity: sha512-RD97prjEt9EL8YgAgpOkf3O4IF9lhJFr9g0htQkm0rchFp/Vx7LW5Q8fSXXub7BXAODyUQohRMyOc3faCPd0hg==}
    engines: {node: '>= 0.4'}
    dependencies:
      available-typed-arrays: 1.0.5
      call-bind: 1.0.2
      for-each: 0.3.3
      has-proto: 1.0.1
      is-typed-array: 1.1.10
    dev: false

  /typed-array-length@1.0.4:
    resolution: {integrity: sha512-KjZypGq+I/H7HI5HlOoGHkWUUGq+Q0TPhQurLbyrVrvnKTBgzLhIJ7j6J/XTQOi0d1RjyZ0wdas8bKs2p0x3Ng==}
    dependencies:
      call-bind: 1.0.2
      for-each: 0.3.3
      is-typed-array: 1.1.10
    dev: false

  /typescript@5.1.3:
    resolution: {integrity: sha512-XH627E9vkeqhlZFQuL+UsyAXEnibT0kWR2FWONlr4sTjvxyJYnyefgrkyECLzM5NenmKzRAy2rR/OlYLA1HkZw==}
    engines: {node: '>=14.17'}
    hasBin: true

  /unbox-primitive@1.0.2:
    resolution: {integrity: sha512-61pPlCD9h51VoreyJ0BReideM3MDKMKnh6+V9L08331ipq6Q8OFXZYiqP6n/tbHx4s5I9uRhcye6BrbkizkBDw==}
    dependencies:
      call-bind: 1.0.2
      has-bigints: 1.0.2
      has-symbols: 1.0.3
      which-boxed-primitive: 1.0.2
    dev: false

  /unified@10.1.2:
    resolution: {integrity: sha512-pUSWAi/RAnVy1Pif2kAoeWNBa3JVrx0MId2LASj8G+7AiHWoKZNTomq6LG326T68U7/e263X6fTdcXIy7XnF7Q==}
    dependencies:
      '@types/unist': 2.0.7
      bail: 2.0.2
      extend: 3.0.2
      is-buffer: 2.0.5
      is-plain-obj: 4.1.0
      trough: 2.1.0
      vfile: 5.3.7
    dev: false

  /unist-util-generated@2.0.1:
    resolution: {integrity: sha512-qF72kLmPxAw0oN2fwpWIqbXAVyEqUzDHMsbtPvOudIlUzXYFIeQIuxXQCRCFh22B7cixvU0MG7m3MW8FTq/S+A==}
    dev: false

  /unist-util-is@5.2.1:
    resolution: {integrity: sha512-u9njyyfEh43npf1M+yGKDGVPbY/JWEemg5nH05ncKPfi+kBbKBJoTdsogMu33uhytuLlv9y0O7GH7fEdwLdLQw==}
    dependencies:
      '@types/unist': 2.0.7
    dev: false

  /unist-util-position@4.0.4:
    resolution: {integrity: sha512-kUBE91efOWfIVBo8xzh/uZQ7p9ffYRtUbMRZBNFYwf0RK8koUMx6dGUfwylLOKmaT2cs4wSW96QoYUSXAyEtpg==}
    dependencies:
      '@types/unist': 2.0.7
    dev: false

  /unist-util-stringify-position@3.0.3:
    resolution: {integrity: sha512-k5GzIBZ/QatR8N5X2y+drfpWG8IDBzdnVj6OInRNWm1oXrzydiaAT2OQiA8DPRRZyAKb9b6I2a6PxYklZD0gKg==}
    dependencies:
      '@types/unist': 2.0.7
    dev: false

  /unist-util-visit-parents@5.1.3:
    resolution: {integrity: sha512-x6+y8g7wWMyQhL1iZfhIPhDAs7Xwbn9nRosDXl7qoPTSCy0yNxnKc+hWokFifWQIDGi154rdUqKvbCa4+1kLhg==}
    dependencies:
      '@types/unist': 2.0.7
      unist-util-is: 5.2.1
    dev: false

  /unist-util-visit@4.1.2:
    resolution: {integrity: sha512-MSd8OUGISqHdVvfY9TPhyK2VdUrPgxkUtWSuMHF6XAAFuL4LokseigBnZtPnJMu+FbynTkFNnFlyjxpVKujMRg==}
    dependencies:
      '@types/unist': 2.0.7
      unist-util-is: 5.2.1
      unist-util-visit-parents: 5.1.3
    dev: false

  /universalify@0.1.2:
    resolution: {integrity: sha512-rBJeI5CXAlmy1pV+617WB9J63U6XcazHHF2f2dbJix4XzpUF0RS3Zbj0FGIOCAva5P/d/GBOYaACQ1w+0azUkg==}
    engines: {node: '>= 4.0.0'}
    dev: false

  /update-browserslist-db@1.0.10(browserslist@4.21.4):
    resolution: {integrity: sha512-OztqDenkfFkbSG+tRxBeAnCVPckDBcvibKd35yDONx6OU8N7sqgwc7rCbkJ/WcYtVRZ4ba68d6byhC21GFh7sQ==}
    hasBin: true
    peerDependencies:
      browserslist: '>= 4.21.0'
    dependencies:
      browserslist: 4.21.4
      escalade: 3.1.1
      picocolors: 1.0.0
    dev: true

  /update-browserslist-db@1.0.11(browserslist@4.21.10):
    resolution: {integrity: sha512-dCwEFf0/oT85M1fHBg4F0jtLwJrutGoHSQXCh7u4o2t1drG+c0a9Flnqww6XUKSfQMPpJBRjU8d4RXB09qtvaA==}
    hasBin: true
    peerDependencies:
      browserslist: '>= 4.21.0'
    dependencies:
      browserslist: 4.21.10
      escalade: 3.1.1
      picocolors: 1.0.0
    dev: true

  /uri-js@4.4.1:
    resolution: {integrity: sha512-7rKUyy33Q1yc98pQ1DAmLtwX109F7TIfWlW1Ydo8Wl1ii1SeHieeh0HHfPeL2fMXK6z0s8ecKs9frCuLJvndBg==}
    dependencies:
      punycode: 2.1.1

  /use-callback-ref@1.3.0(@types/react@18.2.5)(react@18.2.0):
    resolution: {integrity: sha512-3FT9PRuRdbB9HfXhEq35u4oZkvpJ5kuYbpqhCfmiZyReuRgpnhDlbr2ZEnnuS0RrJAPn6l23xjFg9kpDM+Ms7w==}
    engines: {node: '>=10'}
    peerDependencies:
      '@types/react': ^16.8.0 || ^17.0.0 || ^18.0.0
      react: ^16.8.0 || ^17.0.0 || ^18.0.0
    peerDependenciesMeta:
      '@types/react':
        optional: true
    dependencies:
      '@types/react': 18.2.5
      react: 18.2.0
      tslib: 2.4.1
    dev: false

  /use-sidecar@1.1.2(@types/react@18.2.5)(react@18.2.0):
    resolution: {integrity: sha512-epTbsLuzZ7lPClpz2TyryBfztm7m+28DlEv2ZCQ3MDr5ssiwyOwGH/e5F9CkfWjJ1t4clvI58yF822/GUkjjhw==}
    engines: {node: '>=10'}
    peerDependencies:
      '@types/react': ^16.9.0 || ^17.0.0 || ^18.0.0
      react: ^16.8.0 || ^17.0.0 || ^18.0.0
    peerDependenciesMeta:
      '@types/react':
        optional: true
    dependencies:
      '@types/react': 18.2.5
      detect-node-es: 1.1.0
      react: 18.2.0
      tslib: 2.4.1
    dev: false

  /util-deprecate@1.0.2:
    resolution: {integrity: sha512-EPD5q1uXyFxJpCrLnCc1nHnq3gOa6DZBocAIiI2TaSCA7VCJ1UJDMagCzIkXNsUYfD1daK//LTEQ8xiIbrHtcw==}
    dev: true

  /uuid@9.0.1:
    resolution: {integrity: sha512-b+1eJOlsR9K8HJpow9Ok3fiWOWSIcIzXodvv0rQjVoOVNpWMpxf1wZNpt4y9h10odCNrqnYp1OBzRktckBe3sA==}
    hasBin: true
    dev: false

  /uvu@0.5.6:
    resolution: {integrity: sha512-+g8ENReyr8YsOc6fv/NVJs2vFdHBnBNdfE49rshrTzDWOlUx4Gq7KOS2GD8eqhy2j+Ejq29+SbKH8yjkAqXqoA==}
    engines: {node: '>=8'}
    hasBin: true
    dependencies:
      dequal: 2.0.3
      diff: 5.1.0
      kleur: 4.1.5
      sade: 1.8.1
    dev: false

  /v8-compile-cache@2.3.0:
    resolution: {integrity: sha512-l8lCEmLcLYZh4nbunNZvQCJc5pv7+RCwa8q/LdUx8u7lsWvPDKmpodJAJNwkAhJC//dFY48KuIEmjtd4RViDrA==}

  /v8-to-istanbul@9.1.0:
    resolution: {integrity: sha512-6z3GW9x8G1gd+JIIgQQQxXuiJtCXeAjp6RaPEPLv62mH3iPHPxV6W3robxtCzNErRo6ZwTmzWhsbNvjyEBKzKA==}
    engines: {node: '>=10.12.0'}
    dependencies:
      '@jridgewell/trace-mapping': 0.3.19
      '@types/istanbul-lib-coverage': 2.0.4
      convert-source-map: 1.9.0
    dev: true

  /validate-npm-package-license@3.0.4:
    resolution: {integrity: sha512-DpKm2Ui/xN7/HQKCtpZxoRWBhZ9Z0kqtygG8XCgNQ8ZlDnxuQmWhj566j8fN4Cu3/JmbhsDo7fcAJq4s9h27Ew==}
    dependencies:
      spdx-correct: 3.2.0
      spdx-expression-parse: 3.0.1
    dev: false

  /vfile-message@3.1.4:
    resolution: {integrity: sha512-fa0Z6P8HUrQN4BZaX05SIVXic+7kE3b05PWAtPuYP9QLHsLKYR7/AlLW3NtOrpXRLeawpDLMsVkmk5DG0NXgWw==}
    dependencies:
      '@types/unist': 2.0.7
      unist-util-stringify-position: 3.0.3
    dev: false

  /vfile@5.3.7:
    resolution: {integrity: sha512-r7qlzkgErKjobAmyNIkkSpizsFPYiUPuJb5pNW1RB4JcYVZhs4lIbVqk8XPk033CV/1z8ss5pkax8SuhGpcG8g==}
    dependencies:
      '@types/unist': 2.0.7
      is-buffer: 2.0.5
      unist-util-stringify-position: 3.0.3
      vfile-message: 3.1.4
    dev: false

  /walker@1.0.8:
    resolution: {integrity: sha512-ts/8E8l5b7kY0vlWLewOkDXMmPdLcVV4GmOQLyxuSswIJsweeFZtAsMF7k1Nszz+TYBQrlYRmzOnr398y1JemQ==}
    dependencies:
      makeerror: 1.0.12
    dev: true

  /watchpack@2.4.0:
    resolution: {integrity: sha512-Lcvm7MGST/4fup+ifyKi2hjyIAwcdI4HRgtvTpIUxBRhB+RFtUh8XtDOxUfctVCnhVi+QQj49i91OyvzkJl6cg==}
    engines: {node: '>=10.13.0'}
    dependencies:
      glob-to-regexp: 0.4.1
      graceful-fs: 4.2.10
    dev: false

  /wcwidth@1.0.1:
    resolution: {integrity: sha512-XHPEwS0q6TaxcvG85+8EYkbiCux2XtWG2mkc47Ng2A77BQu9+DqIOJldST4HgPkuea7dvKSj5VgX3P1d4rW8Tg==}
    dependencies:
      defaults: 1.0.4
    dev: false

  /web-streams-polyfill@3.2.1:
    resolution: {integrity: sha512-e0MO3wdXWKrLbL0DgGnUV7WHVuw9OUvL4hjgnPkIeEvESk74gAITi5G606JtZPp39cd8HA9VQzCIvA49LpPN5Q==}
    engines: {node: '>= 8'}
    dev: false

  /web-streams-polyfill@4.0.0-beta.3:
    resolution: {integrity: sha512-QW95TCTaHmsYfHDybGMwO5IJIM93I/6vTRk+daHTWFPhwh+C8Cg7j7XyKrwrj8Ib6vYXe0ocYNrmzY4xAAN6ug==}
    engines: {node: '>= 14'}
    dev: false

  /webidl-conversions@3.0.1:
    resolution: {integrity: sha512-2JAn3z8AR6rjK8Sm8orRC0h/bcl/DqL7tRPdGZ4I1CjdF+EaMLmYxBHyXuKL849eucPFhvBoxMsflfOb8kxaeQ==}
    dev: false

  /webidl-conversions@4.0.2:
    resolution: {integrity: sha512-YQ+BmxuTgd6UXZW3+ICGfyqRyHXVlD5GtQr5+qjiNW7bF0cqrzX500HVXPBOvgXb5YnzDd+h0zqyv61KUD7+Sg==}
    dev: true

  /whatwg-url@5.0.0:
    resolution: {integrity: sha512-saE57nupxk6v3HY35+jzBwYa0rKSy0XR8JSxZPwgLr7ys0IBzhGviA1/TUGJLmSVqs8pb9AnvICXEuOHLprYTw==}
    dependencies:
      tr46: 0.0.3
      webidl-conversions: 3.0.1
    dev: false

  /whatwg-url@7.1.0:
    resolution: {integrity: sha512-WUu7Rg1DroM7oQvGWfOiAK21n74Gg+T4elXEQYkOhtyLeWiJFoOGLXPKI/9gzIie9CtwVLm8wtw6YJdKyxSjeg==}
    dependencies:
      lodash.sortby: 4.7.0
      tr46: 1.0.1
      webidl-conversions: 4.0.2
    dev: true

  /which-boxed-primitive@1.0.2:
    resolution: {integrity: sha512-bwZdv0AKLpplFY2KZRX6TvyuN7ojjr7lwkg6ml0roIy9YeuSr7JS372qlNW18UQYzgYK9ziGcerWqZOmEn9VNg==}
    dependencies:
      is-bigint: 1.0.4
      is-boolean-object: 1.1.2
      is-number-object: 1.0.7
      is-string: 1.0.7
      is-symbol: 1.0.4
    dev: false

  /which-module@2.0.1:
    resolution: {integrity: sha512-iBdZ57RDvnOR9AGBhML2vFZf7h8vmBjhoaZqODJBFWHVtKkDmKuHai3cx5PgVMrX5YDNp27AofYbAwctSS+vhQ==}
    dev: false

  /which-pm@2.0.0:
    resolution: {integrity: sha512-Lhs9Pmyph0p5n5Z3mVnN0yWcbQYUAD7rbQUiMsQxOJ3T57k7RFe35SUwWMf7dsbDZks1uOmw4AecB/JMDj3v/w==}
    engines: {node: '>=8.15'}
    dependencies:
      load-yaml-file: 0.2.0
      path-exists: 4.0.0
    dev: false

  /which-typed-array@1.1.10:
    resolution: {integrity: sha512-uxoA5vLUfRPdjCuJ1h5LlYdmTLbYfums398v3WLkM+i/Wltl2/XyZpQWKbN++ck5L64SR/grOHqtXCUKmlZPNA==}
    engines: {node: '>= 0.4'}
    dependencies:
      available-typed-arrays: 1.0.5
      call-bind: 1.0.2
      for-each: 0.3.3
      gopd: 1.0.1
      has-tostringtag: 1.0.0
      is-typed-array: 1.1.10
    dev: false

  /which@1.3.1:
    resolution: {integrity: sha512-HxJdYWq1MTIQbJ3nw0cqssHoTNU267KlrDuGZ1WYlxDStUtKUhOaJmh112/TZmHxxUfuJqPXSOm7tDyas0OSIQ==}
    hasBin: true
    dependencies:
      isexe: 2.0.0
    dev: false

  /which@2.0.2:
    resolution: {integrity: sha512-BLI3Tl1TW3Pvl70l3yq3Y64i+awpwXqsGBYWkkqMtnbXgrMD+yj7rhW0kuEDxzJaYXGjEW5ogapKNMEKNMjibA==}
    engines: {node: '>= 8'}
    hasBin: true
    dependencies:
      isexe: 2.0.0

  /word-wrap@1.2.3:
    resolution: {integrity: sha512-Hz/mrNwitNRh/HUAtM/VT/5VH+ygD6DV7mYKZAtHOrbs8U7lvPS6xf7EJKMF0uW1KJCl0H701g3ZGus+muE5vQ==}
    engines: {node: '>=0.10.0'}

  /wrap-ansi@6.2.0:
    resolution: {integrity: sha512-r6lPcBGxZXlIcymEu7InxDMhdW0KDxpLgoFLcguasxCaJ/SOIZwINatK9KY/tf+ZrlywOKU0UDj3ATXUBfxJXA==}
    engines: {node: '>=8'}
    dependencies:
      ansi-styles: 4.3.0
      string-width: 4.2.3
      strip-ansi: 6.0.1
    dev: false

  /wrap-ansi@7.0.0:
    resolution: {integrity: sha512-YVGIj2kamLSTxw6NsZjoBxfSwsn0ycdesmc4p+Q21c5zPuZ1pl+NfxVdxPtdHvmNVOQ6XSYG4AUtyt/Fi7D16Q==}
    engines: {node: '>=10'}
    dependencies:
      ansi-styles: 4.3.0
      string-width: 4.2.3
      strip-ansi: 6.0.1

  /wrappy@1.0.2:
    resolution: {integrity: sha512-l4Sp/DRseor9wL6EvV2+TuQn63dMkPjZ/sp9XkghTEbV9KlPS1xUsZ3u7/IQO4wxtcFB4bgpQPRcR3QCvezPcQ==}

  /write-file-atomic@4.0.2:
    resolution: {integrity: sha512-7KxauUdBmSdWnmpaGFg+ppNjKF8uNLry8LyzjauQDOVONfFLNKrKvQOxZ/VuTIcS/gge/YNahf5RIIQWTSarlg==}
    engines: {node: ^12.13.0 || ^14.15.0 || >=16.0.0}
    dependencies:
      imurmurhash: 0.1.4
      signal-exit: 3.0.7
    dev: true

  /xtend@4.0.2:
    resolution: {integrity: sha512-LKYU1iAXJXUgAXn9URjiu+MWhyUXHsvfp7mcuYm9dSUKK0/CjtrUwFAxD82/mCWbtLsGjFIad0wIsod4zrTAEQ==}
    engines: {node: '>=0.4'}

  /y18n@4.0.3:
    resolution: {integrity: sha512-JKhqTOwSrqNA1NY5lSztJ1GrBiUodLMmIZuLiDaMRJ+itFd+ABVE8XBjOvIWL+rSqNDC74LCSFmlb/U4UZ4hJQ==}
    dev: false

  /y18n@5.0.8:
    resolution: {integrity: sha512-0pfFzegeDWJHJIAmTLRP2DwHjdF5s7jo9tuztdQxAhINCdvS+3nGINqPd00AphqJR/0LhANUS6/+7SCb98YOfA==}
    engines: {node: '>=10'}

  /yallist@2.1.2:
    resolution: {integrity: sha512-ncTzHV7NvsQZkYe1DW7cbDLm0YpzHmZF5r/iyP3ZnQtMiJ+pjzisCiMNI+Sj+xQF5pXhSHxSB3uDbsBTzY/c2A==}
    dev: false

  /yallist@3.1.1:
    resolution: {integrity: sha512-a4UGQaWPH59mOXUYnAG2ewncQS4i4F43Tv3JoAM+s2VDAmS9NsK8GpDMLrCHPksFT7h3K6TOoUNn2pb7RoXx4g==}
    dev: true

  /yallist@4.0.0:
    resolution: {integrity: sha512-3wdGidZyq5PB084XLES5TpOSRA3wjXAlIWMhum2kRcv/41Sn2emQ0dycQW4uZXLejwKvg6EsvbdlVL+FYEct7A==}

  /yaml@1.10.2:
    resolution: {integrity: sha512-r3vXyErRCYJ7wg28yvBY5VSoAF8ZvlcW9/BwUzEtUsjvX/DKs24dIkuwjtuprwJJHsbyUbLApepYTR1BN4uHrg==}
    engines: {node: '>= 6'}

  /yaml@2.3.4:
    resolution: {integrity: sha512-8aAvwVUSHpfEqTQ4w/KMlf3HcRdt50E5ODIQJBw1fQ5RL34xabzxtUlzTXVqc4rkZsPbvrXKWnABCD7kWSmocA==}
    engines: {node: '>= 14'}
    dev: false

  /yargs-parser@18.1.3:
    resolution: {integrity: sha512-o50j0JeToy/4K6OZcaQmW6lyXXKhq7csREXcDwk2omFPJEwUNOVtJKvmDr9EI1fAJZUyZcRF7kxGBWmRXudrCQ==}
    engines: {node: '>=6'}
    dependencies:
      camelcase: 5.3.1
      decamelize: 1.2.0
    dev: false

  /yargs-parser@21.1.1:
    resolution: {integrity: sha512-tVpsJW7DdjecAiFpbIB1e3qxIQsE6NoPc5/eTdrbbIC4h0LVsWhnoa3g+m2HclBIujHzsxZ4VJVA+GUuc2/LBw==}
    engines: {node: '>=12'}

  /yargs@15.4.1:
    resolution: {integrity: sha512-aePbxDmcYW++PaqBsJ+HYUFwCdv4LVvdnhBy78E57PIor8/OVvhMrADFFEDh8DHDFRv/O9i3lPhsENjO7QX0+A==}
    engines: {node: '>=8'}
    dependencies:
      cliui: 6.0.0
      decamelize: 1.2.0
      find-up: 4.1.0
      get-caller-file: 2.0.5
      require-directory: 2.1.1
      require-main-filename: 2.0.0
      set-blocking: 2.0.0
      string-width: 4.2.3
      which-module: 2.0.1
      y18n: 4.0.3
      yargs-parser: 18.1.3
    dev: false

  /yargs@17.7.2:
    resolution: {integrity: sha512-7dSzzRQ++CKnNI/krKnYRV7JKKPUXMEh61soaHKg9mrWEhzFWhFnxPxGl+69cD1Ou63C13NUPCnmIcrvqCuM6w==}
    engines: {node: '>=12'}
    dependencies:
      cliui: 8.0.1
      escalade: 3.1.1
      get-caller-file: 2.0.5
      require-directory: 2.1.1
      string-width: 4.2.3
      y18n: 5.0.8
      yargs-parser: 21.1.1

  /yocto-queue@0.1.0:
    resolution: {integrity: sha512-rVksvsnNCdJ/ohGc6xgPwyN8eheCxsiLM8mxuE/t/mOVqJewPuO1miLpTHQiRgTKCLexL4MeAFVagts7HmNZ2Q==}
    engines: {node: '>=10'}

  /zod-to-json-schema@3.22.4(zod@3.22.4):
    resolution: {integrity: sha512-2Ed5dJ+n/O3cU383xSY28cuVi0BCQhF8nYqWU5paEpl7fVdqdAmiLdqLyfblbNdfOFwFfi/mqU4O1pwc60iBhQ==}
    peerDependencies:
      zod: ^3.22.4
    dependencies:
      zod: 3.22.4
    dev: false

  /zod@3.21.4:
    resolution: {integrity: sha512-m46AKbrzKVzOzs/DZgVnG5H55N1sv1M8qZU3A8RIKbs3mrACDNeIOeilDymVb2HdmP8uwshOCF4uJ8uM9rCqJw==}
    dev: false

  /zod@3.22.4:
    resolution: {integrity: sha512-iC+8Io04lddc+mVqQ9AZ7OQ2MrUKGN+oIQyq1vemgt46jwCwLfhq7/pwnBnNXXXZb8VTVLKwp9EDkx+ryxIWmg==}
    dev: false

  /zwitch@2.0.4:
    resolution: {integrity: sha512-bXE4cR/kVZhKZX/RjPEflHaKVhUVl85noU3v6b8apfQEc1x4A+zBxjZ4lN8LqGd6WZ3dl98pY4o717VFmoPp+A==}
    dev: false<|MERGE_RESOLUTION|>--- conflicted
+++ resolved
@@ -48,18 +48,15 @@
       '@heroicons/react':
         specifier: ^2.0.18
         version: 2.0.18(react@18.2.0)
-<<<<<<< HEAD
-      easy-speech:
-        specifier: ^2.3.1
-        version: 2.3.1
-=======
       '@langchain/core':
         specifier: ^0.1.18
         version: 0.1.18
       '@langchain/openai':
         specifier: ^0.0.13
         version: 0.0.13
->>>>>>> 72e846ff
+      easy-speech:
+        specifier: ^2.3.1
+        version: 2.3.1
       next:
         specifier: ^13.4.9
         version: 13.4.9(react-dom@18.2.0)(react@18.2.0)
