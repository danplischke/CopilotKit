--- conflicted
+++ resolved
@@ -1,60 +1,5 @@
 # ui
 
-<<<<<<< HEAD
-## 1.1.1-feat-runtime-remote-actions.5
-
-### Patch Changes
-
-- useCoAgent/useCoAgentAction
-- Updated dependencies
-  - @copilotkit/runtime-client-gql@1.1.1-feat-runtime-remote-actions.5
-  - @copilotkit/shared@1.1.1-feat-runtime-remote-actions.5
-
-## 1.1.1-feat-runtime-remote-actions.4
-
-### Patch Changes
-
-- Show agent state in the chat window
-- Updated dependencies
-  - @copilotkit/runtime-client-gql@1.1.1-feat-runtime-remote-actions.4
-  - @copilotkit/shared@1.1.1-feat-runtime-remote-actions.4
-
-## 1.1.1-feat-runtime-remote-actions.3
-
-### Patch Changes
-
-- stream intermediate state
-- Updated dependencies
-  - @copilotkit/runtime-client-gql@1.1.1-feat-runtime-remote-actions.3
-  - @copilotkit/shared@1.1.1-feat-runtime-remote-actions.3
-
-## 1.1.1-feat-runtime-remote-actions.2
-
-### Patch Changes
-
-- useAgentState
-- Updated dependencies
-  - @copilotkit/runtime-client-gql@1.1.1-feat-runtime-remote-actions.2
-  - @copilotkit/shared@1.1.1-feat-runtime-remote-actions.2
-
-## 1.1.1-feat-runtime-remote-actions.1
-
-### Patch Changes
-
-- Include agent state
-- Updated dependencies
-  - @copilotkit/runtime-client-gql@1.1.1-feat-runtime-remote-actions.1
-  - @copilotkit/shared@1.1.1-feat-runtime-remote-actions.1
-
-## 1.1.1-feat-runtime-remote-actions.0
-
-### Patch Changes
-
-- Remote actions preview
-- Updated dependencies
-  - @copilotkit/runtime-client-gql@1.1.1-feat-runtime-remote-actions.0
-  - @copilotkit/shared@1.1.1-feat-runtime-remote-actions.0
-=======
 ## 1.1.2
 
 ### Patch Changes
@@ -75,7 +20,6 @@
 - Updated dependencies
   - @copilotkit/runtime-client-gql@1.1.1
   - @copilotkit/shared@1.1.1
->>>>>>> fb619b8e
 
 ## 1.1.0
 
