/**
 * `useCopilotChat` is a React hook that lets you directly interact with the
 * Copilot instance. Use to implement a fully custom UI (headless UI) or to
 * programmatically interact with the Copilot instance managed by the default
 * UI.
 *
 * ## Usage
 *
 * ### Simple Usage
 *
 * ```tsx
 * import { useCopilotChat } from "@copilotkit/react-core";
 * import { Role, TextMessage } from "@copilotkit/runtime-client-gql";
 *
 * export function YourComponent() {
 *   const { appendMessage } = useCopilotChat();
 *
 *   appendMessage(
 *     new TextMessage({
 *       content: "Hello World",
 *       role: Role.User,
 *     }),
 *   );
 * }
 * ```
 *
 * `useCopilotChat` returns an object with the following properties:
 *
 * ```tsx
 * const {
 *   visibleMessages, // An array of messages that are currently visible in the chat.
 *   appendMessage, // A function to append a message to the chat.
 *   setMessages, // A function to set the messages in the chat.
 *   deleteMessage, // A function to delete a message from the chat.
 *   reloadMessages, // A function to reload the messages from the API.
 *   stopGeneration, // A function to stop the generation of the next message.
 *   isLoading, // A boolean indicating if the chat is loading.
 * } = useCopilotChat();
 * ```
 */
import { useRef, useEffect, useCallback } from "react";
import { useCopilotContext } from "../context/copilot-context";
import { Message, Role, TextMessage } from "@copilotkit/runtime-client-gql";
import { SystemMessageFunction } from "../types";
import { useChat } from "./use-chat";
import { defaultCopilotContextCategories } from "../components";
<<<<<<< HEAD
import { MessageStatusCode } from "@copilotkit/runtime-client-gql";
import { CoagentActionHandlerArguments } from "@copilotkit/shared";
=======
>>>>>>> fb619b8e

export interface UseCopilotChatOptions {
  /**
   * A unique identifier for the chat. If not provided, a random one will be
   * generated. When provided, the `useChat` hook with the same `id` will
   * have shared states across components.
   */
  id?: string;

  /**
   * HTTP headers to be sent with the API request.
   */
  headers?: Record<string, string> | Headers;
  /**
   * System messages of the chat. Defaults to an empty array.
   */
  initialMessages?: Message[];

  /**
   * A function to generate the system message. Defaults to `defaultSystemMessage`.
   */
  makeSystemMessage?: SystemMessageFunction;
}

export interface UseCopilotChatReturn {
  visibleMessages: Message[];
  appendMessage: (message: Message) => Promise<void>;
  setMessages: (messages: Message[]) => void;
  deleteMessage: (messageId: string) => void;
  reloadMessages: () => Promise<void>;
  stopGeneration: () => void;
  isLoading: boolean;
}

export function useCopilotChat({
  makeSystemMessage,
  ...options
}: UseCopilotChatOptions = {}): UseCopilotChatReturn {
  const {
    getContextString,
    getFunctionCallHandler,
    copilotApiConfig,
    messages,
    setMessages,
    isLoading,
    setIsLoading,
    chatInstructions,
    actions,
<<<<<<< HEAD
    coagentStates,
    setCoagentStates,
    coagentActions,
    agentSession,
    setAgentSession,
  } = useContext(CopilotContext);
=======
  } = useCopilotContext();
>>>>>>> fb619b8e

  // We need to ensure that makeSystemMessageCallback always uses the latest
  // useCopilotReadable data.
  const latestGetContextString = useUpdatedRef(getContextString);
  const deleteMessage = useCallback(
    (messageId: string) => {
      setMessages((prev) => prev.filter((message) => message.id !== messageId));
    },
    [setMessages],
  );

  const makeSystemMessageCallback = useCallback(() => {
    const systemMessageMaker = makeSystemMessage || defaultSystemMessage;
    // this always gets the latest context string
    const contextString = latestGetContextString.current([], defaultCopilotContextCategories); // TODO: make the context categories configurable

    return new TextMessage({
      content: systemMessageMaker(contextString, chatInstructions),
      role: Role.System,
    });
  }, [getContextString, makeSystemMessage, chatInstructions]);

  const onCoagentAction = useCallback(
    async (args: CoagentActionHandlerArguments) => {
      const { name, nodeName, state } = args;
      let action = Object.values(coagentActions).find(
        (action) => action.name === name && action.nodeName === nodeName,
      );
      if (!action) {
        action = Object.values(coagentActions).find(
          (action) => action.name === name && !action.nodeName,
        );
      }
      if (action) {
        await action.handler?.({ state, nodeName });
      }
    },
    [coagentActions],
  );

  const { append, reload, stop } = useChat({
    ...options,
    actions: Object.values(actions),
    copilotConfig: copilotApiConfig,
    initialMessages: options.initialMessages || [],
    onFunctionCall: getFunctionCallHandler(),
    onCoagentAction,
    messages,
    setMessages,
    makeSystemMessageCallback,
    isLoading,
    setIsLoading,
    coagentStates,
    setCoagentStates,
    agentSession,
    setAgentSession,
  });

  // this is a workaround born out of a bug that Athena insessently ran into.
  // We could not find the origin of the bug, however, it was clear that an outdated version of the append function was being used somehow --
  // it referecned the old state of the messages array, and not the latest one.
  //
  // We want to make copilotkit as abuse-proof as possible, so we are adding this workaround to ensure that the latest version of the append function is always used.
  //
  // How does this work?
  // we store the relevant function in a ref that is always up-to-date, and then we use that ref in the callback.
  const latestAppend = useUpdatedRef(append);
  const latestAppendFunc = useCallback(
    (message: Message) => {
      return latestAppend.current(message);
    },
    [latestAppend],
  );

  const latestReload = useUpdatedRef(reload);
  const latestReloadFunc = useCallback(() => {
    return latestReload.current();
  }, [latestReload]);

  const latestStop = useUpdatedRef(stop);
  const latestStopFunc = useCallback(() => {
    return latestStop.current();
  }, [latestStop]);

  const latestDelete = useUpdatedRef(deleteMessage);
  const latestDeleteFunc = useCallback(
    (messageId: string) => {
      return latestDelete.current(messageId);
    },
    [latestDelete],
  );

  const latestSetMessages = useUpdatedRef(setMessages);
  const latestSetMessagesFunc = useCallback(
    (messages: Message[]) => {
      return latestSetMessages.current(messages);
    },
    [latestSetMessages],
  );

  return {
    visibleMessages: messages,
    appendMessage: latestAppendFunc,
    setMessages: latestSetMessagesFunc,
    reloadMessages: latestReloadFunc,
    stopGeneration: latestStopFunc,
    deleteMessage: latestDeleteFunc,
    isLoading,
  };
}

// store `value` in a ref and update
// it whenever it changes.
function useUpdatedRef<T>(value: T) {
  const ref = useRef(value);

  useEffect(() => {
    ref.current = value;
  }, [value]);

  return ref;
}

export function defaultSystemMessage(
  contextString: string,
  additionalInstructions?: string,
): string {
  return (
    `
Please act as an efficient, competent, conscientious, and industrious professional assistant.

Help the user achieve their goals, and you do so in a way that is as efficient as possible, without unnecessary fluff, but also without sacrificing professionalism.
Always be polite and respectful, and prefer brevity over verbosity.

The user has provided you with the following context:
\`\`\`
${contextString}
\`\`\`

They have also provided you with functions you can call to initiate actions on their behalf, or functions you can call to receive more information.

Please assist them as best you can.

You can ask them for clarifying questions if needed, but don't be annoying about it. If you can reasonably 'fill in the blanks' yourself, do so.

If you would like to call a function, call it without saying anything else.
` + (additionalInstructions ? `\n\n${additionalInstructions}` : "")
  );
}<|MERGE_RESOLUTION|>--- conflicted
+++ resolved
@@ -44,11 +44,8 @@
 import { SystemMessageFunction } from "../types";
 import { useChat } from "./use-chat";
 import { defaultCopilotContextCategories } from "../components";
-<<<<<<< HEAD
 import { MessageStatusCode } from "@copilotkit/runtime-client-gql";
 import { CoagentActionHandlerArguments } from "@copilotkit/shared";
-=======
->>>>>>> fb619b8e
 
 export interface UseCopilotChatOptions {
   /**
@@ -97,16 +94,13 @@
     setIsLoading,
     chatInstructions,
     actions,
-<<<<<<< HEAD
+
     coagentStates,
     setCoagentStates,
     coagentActions,
     agentSession,
     setAgentSession,
-  } = useContext(CopilotContext);
-=======
   } = useCopilotContext();
->>>>>>> fb619b8e
 
   // We need to ensure that makeSystemMessageCallback always uses the latest
   // useCopilotReadable data.
