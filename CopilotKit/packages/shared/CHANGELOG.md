--- conflicted
+++ resolved
@@ -1,24 +1,17 @@
 # @copilotkit/shared
 
-<<<<<<< HEAD
-## 0.5.0-mme-assistant-api.0
-=======
 ## 0.5.0-mme-experimental-actions.1
->>>>>>> aa3bbe91
 
 ### Minor Changes
 
 - Alpha
 
-<<<<<<< HEAD
-=======
 ## 0.5.0-mme-experimental-actions.0
 
 ### Minor Changes
 
 - QA new action type
 
->>>>>>> aa3bbe91
 ## 0.4.1
 
 ### Patch Changes
