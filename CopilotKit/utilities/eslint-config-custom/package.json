--- conflicted
+++ resolved
@@ -1,11 +1,7 @@
 {
   "name": "eslint-config-custom",
   "private": true,
-<<<<<<< HEAD
-  "version": "1.1.1-feat-runtime-remote-actions.5",
-=======
   "version": "1.1.1",
->>>>>>> fb619b8e
   "main": "index.js",
   "license": "MIT",
   "dependencies": {
